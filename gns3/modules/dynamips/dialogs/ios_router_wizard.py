--- conflicted
+++ resolved
@@ -330,13 +330,8 @@
         super().initializePage(page_id)
 
         if self.page(page_id) == self.uiIOSImageWizardPage:
-<<<<<<< HEAD
             self.loadImagesList("/dynamips/images")
-        elif self.page(page_id) == self.uiNamePlatformWizardPage:
-=======
-            self.loadImagesList("/dynamips/vms")
         elif self.page(page_id) == self.uiNameWizardPage:
->>>>>>> d2ff73b5
             self._prefillPlatform()
             self.uiNameLineEdit.setText(self.uiPlatformComboBox.currentText())
             ios_image = self.uiIOSImageLineEdit.text()
