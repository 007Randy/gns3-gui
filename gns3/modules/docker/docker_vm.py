--- conflicted
+++ resolved
@@ -99,12 +99,7 @@
         if vm_id:
             params["vm_id"] = vm_id
         params.update(additional_settings)
-<<<<<<< HEAD
-        self._create(params)
-=======
-
-        self.httpPost("/docker/vms", self._setupCallback, body=params, timeout=None)
->>>>>>> f6c9ab00
+        self._create(params, timeout=None)
 
     def _setupCallback(self, result, error=False, **kwargs):
         """Callback for Docker container setup.
