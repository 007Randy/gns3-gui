# -*- coding: utf-8 -*-
#
# Copyright (C) 2015 GNS3 Technologies Inc.
#
# This program is free software: you can redistribute it and/or modify
# it under the terms of the GNU General Public License as published by
# the Free Software Foundation, either version 3 of the License, or
# (at your option) any later version.
#
# This program is distributed in the hope that it will be useful,
# but WITHOUT ANY WARRANTY; without even the implied warranty of
# MERCHANTABILITY or FITNESS FOR A PARTICULAR PURPOSE.  See the
# GNU General Public License for more details.
#
# You should have received a copy of the GNU General Public License
# along with this program.  If not, see <http://www.gnu.org/licenses/>.

"""
Configuration page for Docker image preferences.
"""

import copy

from gns3.qt import QtCore, QtGui, QtWidgets
from gns3.main_window import MainWindow
from gns3.dialogs.configuration_dialog import ConfigurationDialog
from gns3.compute_manager import ComputeManager

from .. import Docker
from ..settings import DOCKER_CONTAINER_SETTINGS
from ..ui.docker_vm_preferences_page_ui import Ui_DockerVMPreferencesPageWidget
from ..pages.docker_vm_configuration_page import DockerVMConfigurationPage
from ..dialogs.docker_vm_wizard import DockerVMWizard


class DockerVMPreferencesPage(QtWidgets.QWidget, Ui_DockerVMPreferencesPageWidget):
    """
    QWidget preference page for Docker image preferences.
    """

    def __init__(self):
        super().__init__()
        self.setupUi(self)

        self._main_window = MainWindow.instance()
        self._docker_containers = {}
        self._items = []

        self.uiNewDockerVMPushButton.clicked.connect(self._dockerImageNewSlot)
        self.uiEditDockerVMPushButton.clicked.connect(self._dockerImageEditSlot)
        self.uiDeleteDockerVMPushButton.clicked.connect(self._dockerImageDeleteSlot)
        self.uiDockerVMsTreeWidget.itemSelectionChanged.connect(self._dockerImageChangedSlot)

    def _createSectionItem(self, name):
        section_item = QtWidgets.QTreeWidgetItem(self.uiDockerVMInfoTreeWidget)
        section_item.setText(0, name)
        font = section_item.font(0)
        font.setBold(True)
        section_item.setFont(0, font)
        return section_item

    def _refreshInfo(self, docker_image):

        self.uiDockerVMInfoTreeWidget.clear()

        # fill out the General section
        section_item = self._createSectionItem("General")
        QtWidgets.QTreeWidgetItem(section_item, ["Image name:", docker_image["image"]])
        QtWidgets.QTreeWidgetItem(section_item, ["Server:", ComputeManager.instance().getCompute(docker_image["server"]).name()])
        QtWidgets.QTreeWidgetItem(section_item, ["Console type:", str(docker_image["console_type"])])
        QtWidgets.QTreeWidgetItem(section_item, ["Default name format:", docker_image["default_name_format"]])
        QtWidgets.QTreeWidgetItem(section_item, ["Adapters:", str(docker_image["adapters"])])
        if docker_image["start_command"]:
            QtWidgets.QTreeWidgetItem(section_item, ["Start command:", str(docker_image["start_command"])])
        if docker_image["environment"]:
            QtWidgets.QTreeWidgetItem(section_item, ["Environment:", str(docker_image["environment"])])

        self.uiDockerVMInfoTreeWidget.expandAll()
        self.uiDockerVMInfoTreeWidget.resizeColumnToContents(0)
        self.uiDockerVMInfoTreeWidget.resizeColumnToContents(1)
        self.uiDockerVMsTreeWidget.setMaximumWidth(self.uiDockerVMsTreeWidget.sizeHintForColumn(0) + 10)

    def _dockerImageChangedSlot(self):
        """
        Loads a selected Docker image from the tree widget.
        """

        selection = self.uiDockerVMsTreeWidget.selectedItems()
        self.uiDeleteDockerVMPushButton.setEnabled(len(selection) != 0)
        single_selected = len(selection) == 1
        self.uiEditDockerVMPushButton.setEnabled(single_selected)

        if single_selected:
            key = selection[0].data(0, QtCore.Qt.UserRole)
            docker_image = self._docker_containers[key]
            self._refreshInfo(docker_image)
        else:
            self.uiDockerVMInfoTreeWidget.clear()

    def _dockerImageNewSlot(self):
        """
        Creates a new Docker image.
        """
<<<<<<< HEAD
=======

>>>>>>> d2ff73b5
        wizard = DockerVMWizard(self._docker_containers, parent=self)
        wizard.show()
        if wizard.exec_():
            new_image_settings = wizard.getSettings()
            key = "{server}:{name}".format(server=new_image_settings["server"], name=new_image_settings["name"])
            self._docker_containers[key] = DOCKER_CONTAINER_SETTINGS.copy()
            self._docker_containers[key].update(new_image_settings)

            item = QtWidgets.QTreeWidgetItem(self.uiDockerVMsTreeWidget)
            item.setText(0, self._docker_containers[key]["name"])
            item.setIcon(0, QtGui.QIcon(self._docker_containers[key]["symbol"]))
            item.setData(0, QtCore.Qt.UserRole, key)
            self._items.append(item)
            self.uiDockerVMsTreeWidget.setCurrentItem(item)

    def _dockerImageEditSlot(self):
        """
<<<<<<< HEAD
        Edits a Docker image.
=======
        Edits a Docker image
>>>>>>> d2ff73b5
        """

        item = self.uiDockerVMsTreeWidget.currentItem()
        if item:
            key = item.data(0, QtCore.Qt.UserRole)
            docker_image = self._docker_containers[key]
            dialog = ConfigurationDialog(docker_image["name"], docker_image, DockerVMConfigurationPage(), parent=self)
            dialog.show()
            if dialog.exec_():
                # update the icon
                item.setIcon(0, QtGui.QIcon(docker_image["symbol"]))
                if docker_image["name"] != item.text(0):
                    new_key = "{server}:{name}".format(server=docker_image["server"], name=docker_image["name"])
                    if new_key in self._docker_containers:
                        QtWidgets.QMessageBox.critical(self, "Docker image", "Docker container name {} already exists for server {}".format(docker_image["name"],
                                                                                                                                            docker_image["server"]))
                        docker_image["name"] = item.text(0)
                        return
                    self._docker_containers[new_key] = self._docker_containers[key]
                    del self._docker_containers[key]
                    item.setText(0, docker_image["name"])
                    item.setData(0, QtCore.Qt.UserRole, new_key)
                self._refreshInfo(docker_image)

    def _dockerImageDeleteSlot(self):
        """
        Deletes a Docker image.
        """

        for item in self.uiDockerVMsTreeWidget.selectedItems():
            if item:
                key = item.data(0, QtCore.Qt.UserRole)
                del self._docker_containers[key]
                self.uiDockerVMsTreeWidget.takeTopLevelItem(self.uiDockerVMsTreeWidget.indexOfTopLevelItem(item))

    def loadPreferences(self):
        """
        Loads the Docker VM preferences.
        """

        docker_module = Docker.instance()
        self._docker_containers = copy.deepcopy(docker_module.VMs())
        self._items.clear()

        for key, docker_image in self._docker_containers.items():
            item = QtWidgets.QTreeWidgetItem(self.uiDockerVMsTreeWidget)
            item.setText(0, docker_image["name"])
            icon = QtGui.QIcon()
            icon.addPixmap(QtGui.QPixmap(docker_image["symbol"]))
            item.setIcon(0, icon)
            item.setData(0, QtCore.Qt.UserRole, key)
            self._items.append(item)

        if self._items:
            self.uiDockerVMsTreeWidget.setCurrentItem(self._items[0])
            self.uiDockerVMsTreeWidget.sortByColumn(0, QtCore.Qt.AscendingOrder)
            self.uiDockerVMsTreeWidget.setMaximumWidth(self.uiDockerVMsTreeWidget.sizeHintForColumn(0) + 10)

    def savePreferences(self):
        """
        Saves the Docker image preferences.
        """

        Docker.instance().setVMs(self._docker_containers)<|MERGE_RESOLUTION|>--- conflicted
+++ resolved
@@ -101,10 +101,6 @@
         """
         Creates a new Docker image.
         """
-<<<<<<< HEAD
-=======
-
->>>>>>> d2ff73b5
         wizard = DockerVMWizard(self._docker_containers, parent=self)
         wizard.show()
         if wizard.exec_():
@@ -122,11 +118,7 @@
 
     def _dockerImageEditSlot(self):
         """
-<<<<<<< HEAD
         Edits a Docker image.
-=======
-        Edits a Docker image
->>>>>>> d2ff73b5
         """
 
         item = self.uiDockerVMsTreeWidget.currentItem()
