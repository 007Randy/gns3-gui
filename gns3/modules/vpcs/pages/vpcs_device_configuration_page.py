--- conflicted
+++ resolved
@@ -19,14 +19,10 @@
 Configuration page for VPCS devices.
 """
 
-<<<<<<< HEAD
 import os
 
 from gns3.qt import QtWidgets
 from gns3.utils.get_resource import get_resource
-=======
-from gns3.qt import QtGui
->>>>>>> 425a8c86
 from ..ui.vpcs_device_configuration_page_ui import Ui_VPCSDeviceConfigPageWidget
 
 
@@ -40,27 +36,6 @@
 
         super().__init__()
         self.setupUi(self)
-<<<<<<< HEAD
-        # self.uiScriptFileToolButton.clicked.connect(self._scriptFileBrowserSlot)
-
-    # def _scriptFileBrowserSlot(self):
-    #     """
-    #     Slot to open a file browser and select a script-file file.
-    #     """
-    #
-    #     config_dir = get_resource("configs")
-    #     path, _ = QtWidgets.QFileDialog.getOpenFileName(self, "Select a startup configuration", config_dir)
-    #     if not path:
-    #         return
-    #
-    #     if not os.access(path, os.R_OK):
-    #         QtWidgets.QMessageBox.critical(self, "Startup configuration", "Cannot read {}".format(path))
-    #         return
-    #
-    #     self.uiScriptFileLineEdit.clear()
-    #     self.uiScriptFileLineEdit.setText(path)
-=======
->>>>>>> 425a8c86
 
     def loadSettings(self, settings, node, group=False):
         """
@@ -102,16 +77,6 @@
 
             if "console" in settings:
                 settings["console"] = self.uiConsolePortSpinBox.value()
-<<<<<<< HEAD
-
-            # script_file = self.uiScriptFileLineEdit.text()
-            # if script_file != settings["script_file"]:
-            #    if os.access(script_file, os.R_OK):
-            #        settings["script_file"] = script_file
-            #    else:
-            #        QtWidgets.QMessageBox.critical(self, "Script-file", "Cannot read the script-file file")
-=======
->>>>>>> 425a8c86
         else:
             del settings["name"]
             del settings["console"]