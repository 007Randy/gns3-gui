--- conflicted
+++ resolved
@@ -342,7 +342,14 @@
                 "port": self.port,
                 "local": self._local}
 
-<<<<<<< HEAD
+    def _heartbeat(self):
+        self.send_notification("deadman.heartbeat")
+
+    def enableHeartbeatsAt(self, interval):
+        self._heartbeat_timer = QtCore.QTimer()
+        self._heartbeat_timer.timeout.connect(self._heartbeat)
+        self._heartbeat_timer.start(interval)
+
 
 class SecureWebSocketClient(WebSocketClient):
     def connect(self, ca_file=''):
@@ -369,13 +376,4 @@
         f = urllib.request.urlopen(self.login_url, data, cafile=self.ca_file)
         log.debug(self.cookie_processor.cookiejar)
 
-        self._connect(self)
-=======
-    def _heartbeat(self):
-        self.send_notification("deadman.heartbeat")
-
-    def enableHeartbeatsAt(self, interval):
-        self._heartbeat_timer = QtCore.QTimer()
-        self._heartbeat_timer.timeout.connect(self._heartbeat)
-        self._heartbeat_timer.start(interval)
->>>>>>> a4cf9518
+        self._connect(self)