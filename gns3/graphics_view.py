--- conflicted
+++ resolved
@@ -1281,14 +1281,9 @@
                 current_zvalue = item.zValue()
                 item.setZValue(current_zvalue - 1)
                 item.update()
-<<<<<<< HEAD
-                if item.zValue() == -1 and show_message:
-                    QtWidgets.QMessageBox.information(self, "Layer position", "Object moved to a background layer. You will now have to use the right-click action to select this object in the future and raise it to layer 0 to be able to move it")
-                    show_message = False
-=======
+
                 if item.zValue() == -1:
                     self._background_warning_msgbox.showMessage("Object moved to a background layer. You will now have to use the right-click action to select this object in the future and raise it to layer 0 to be able to move it")
->>>>>>> 425a8c86
 
     def deleteActionSlot(self):
         """
