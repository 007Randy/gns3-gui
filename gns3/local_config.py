# -*- coding: utf-8 -*-
#
# Copyright (C) 2015 GNS3 Technologies Inc.
#
# This program is free software: you can redistribute it and/or modify
# it under the terms of the GNU General Public License as published by
# the Free Software Foundation, either version 3 of the License, or
# (at your option) any later version.
#
# This program is distributed in the hope that it will be useful,
# but WITHOUT ANY WARRANTY; without even the implied warranty of
# MERCHANTABILITY or FITNESS FOR A PARTICULAR PURPOSE.  See the
# GNU General Public License for more details.
#
# You should have received a copy of the GNU General Public License
# along with this program.  If not, see <http://www.gnu.org/licenses/>.

import sys
import os
import json
import shutil
import copy

from .qt import QtCore
from .version import __version__
from .utils import parse_version


import logging
log = logging.getLogger(__name__)


class LocalConfig(QtCore.QObject):

    """
    Handles the local GUI settings.
    """

    config_changed_signal = QtCore.Signal()

    def __init__(self, config_file=None):

        super().__init__()
        self._settings = {}
        self._last_config_changed = None

        if sys.platform.startswith("win"):
            filename = "gns3_gui.ini"
        else:
            filename = "gns3_gui.conf"

        self._migrateOldConfigPath()

        appname = "GNS3"

        if sys.platform.startswith("win"):

            # On windows, the system wide configuration file location is %COMMON_APPDATA%/GNS3/gns3_gui.conf
            common_appdata = os.path.expandvars("%COMMON_APPDATA%")
            system_wide_config_file = os.path.join(common_appdata, appname, filename)
        else:
            # On UNIX-like platforms, the system wide configuration file location is /etc/xdg/GNS3/gns3_gui.conf
            system_wide_config_file = os.path.join("/etc/xdg", appname, filename)

        if config_file:
            self._config_file = config_file
        else:
            self._config_file = os.path.join(LocalConfig.configDirectory(), filename)

        # First load system wide settings
        if os.path.exists(system_wide_config_file):
            self._readConfig(system_wide_config_file)

        config_file_in_cwd = os.path.join(os.getcwd(), filename)
        if os.path.exists(config_file_in_cwd):
            # use any config file present in the current working directory
            self._config_file = config_file_in_cwd
        elif not os.path.exists(self._config_file):
            try:
                # create the config file if it doesn't exist
                os.makedirs(os.path.dirname(self._config_file), exist_ok=True)
                with open(self._config_file, "w", encoding="utf-8") as f:
                    json.dump({"version": __version__, "type": "settings"}, f)
            except OSError as e:
                log.error("Could not create the config file {}: {}".format(self._config_file, e))

        user_settings = self._readConfig(self._config_file)
        # overwrite system wide settings with user specific ones
        self._settings.update(user_settings)
        self._migrateOldConfig()
        self._writeConfig()

    @staticmethod
    def configDirectory():
        """
        Get the configuration directory
        """
        if sys.platform.startswith("win"):
            appdata = os.path.expandvars("%APPDATA%")
            path = os.path.join(appdata, "GNS3")
        else:
            home = os.path.expanduser("~")
            path = os.path.join(home, ".config", "GNS3")
        return os.path.normpath(path)

    def _migrateOldConfigPath(self):
        """
        Migrate pre 1.4 config path
        """

        # In < 1.4 on Mac the config was in a gns3.net directory
        # We have move to same location as Linux
        if sys.platform.startswith("darwin"):
            old_path = os.path.join(os.path.expanduser("~"), ".config", "gns3.net")
            new_path = os.path.join(os.path.expanduser("~"), ".config", "GNS3")
            if os.path.exists(old_path) and not os.path.exists(new_path):
                try:
                    shutil.copytree(old_path, new_path)
                except OSError as e:
                    print("Can't copy the old config: %s", str(e))

    def _migrateOldConfig(self):
        """
        Migrate pre 1.4 config
        """

        if "version" not in self._settings or parse_version(self._settings["version"]) < parse_version("1.4.0alpha1"):

            servers = self._settings.get("Servers", {})

            if "LocalServer" in self._settings:
                servers["local_server"] = copy.copy(self._settings["LocalServer"])

                # We migrate the server binary for OSX due to the change from py2app to CX freeze
                if servers["local_server"]["path"] == "/Applications/GNS3.app/Contents/Resources/server/Contents/MacOS/gns3server":
                    servers["local_server"]["path"] = "/Applications/GNS3.app/Contents/MacOS/gns3server"

            if "RemoteServers" in self._settings:
                servers["remote_servers"] = copy.copy(self._settings["RemoteServers"])

            self._settings["Servers"] = servers

            if "GUI" in self._settings:
                main_window = self._settings.get("MainWindow", {})
                main_window["hide_getting_started_dialog"] = self._settings["GUI"].get("hide_getting_started_dialog", False)
                self._settings["MainWindow"] = main_window

    def _readConfig(self, config_path):
        """
        Read the configuration file.
        """

        log.info("Load config from %s", config_path)
        try:
            with open(config_path, "r", encoding="utf-8") as f:
                self._last_config_changed = os.stat(config_path).st_mtime
                config = json.load(f)
                self._settings.update(config)
        except (ValueError, OSError) as e:
            log.error("Could not read the config file {}: {}".format(self._config_file, e))

        # Update already loaded section
        for section in self._settings.keys():
            if isinstance(self._settings[section], dict):
                self.loadSectionSettings(section, self._settings[section])

        return dict()

    def _writeConfig(self):
        """
        Write the configuration file.
        """

        self._settings["version"] = __version__
        try:
            temporary = os.path.join(os.path.dirname(self._config_file), "gns3_gui.tmp")
            with open(temporary, "w", encoding="utf-8") as f:
                json.dump(self._settings, f, sort_keys=True, indent=4)
            shutil.move(temporary, self._config_file)
            log.info("Configuration save to %s", self._config_file)
            self._last_config_changed = os.stat(self._config_file).st_mtime
        except (ValueError, OSError) as e:
            log.error("Could not write the config file {}: {}".format(self._config_file, e))

    def checkConfigChanged(self):

        try:
            if self._last_config_changed and self._last_config_changed < os.stat(self._config_file).st_mtime:
                log.info("Client config has changed, reloading it...")
                self._readConfig(self._config_file)
                self.config_changed_signal.emit()
        except OSError as e:
            log.error("Error when checking for changes {}: {}".format(self._config_file, str(e)))

    def configFilePath(self):
        """
        Returns the config file path.

        :returns: path to the config file.
        """

        return self._config_file

    def setConfigFilePath(self, config_file):
        """
        Set a new config file

        :returns: path to the config file.
        """

        self._config_file = config_file
        self._readConfig(self._config_file)

    def settings(self):
        """
        Get the settings.

        :returns: settings (dict)
        """

        return copy.deepcopy(self._settings)

    def setSettings(self, settings):
        """
        Save the settings.

        :param settings: settings to save (dict)
        """

        if self._settings != settings:
            self._settings.update(settings)
            self._writeConfig()

    def loadSectionSettings(self, section, default_settings):
        """
        Get all the settings from a given section.

        :param default_settings: setting names and default values (dict)

        :returns: settings (dict)
        """

        settings = self.settings().get(section, dict())

<<<<<<< HEAD
        def _copySettings(local, default):
            """
            Copy only existing settings, ignore the other.
            Add default values if require.
            """

            # use default values for missing settings
            for name, value in default.items():
                if name not in local:
                    local[name] = value
                elif isinstance(value, dict):
                    local[name] = _copySettings(local[name], default[name])
            return local

        settings = _copySettings(settings, default_settings)

        self._settings[section] = settings

        return copy.deepcopy(settings)
=======
        missing = False
        # use default values for missing settings
        for name, value in default_settings.items():
            if name not in settings:
                settings[name] = value
                missing = True

        if section not in self._settings:
            self._settings[section] = {}
        self._settings[section].update(settings)

        # If a value was not in setting file we store it
        # on disk
        if missing:
            self.saveSectionSettings(section, settings)

        return settings
>>>>>>> 0c370ec4

    def saveSectionSettings(self, section, settings):
        """
        Save all the settings in a given section.

        :param section: section name
        :param settings: settings to save (dict)
        """

        if section not in self._settings:
            self._settings[section] = {}

        if self._settings[section] != settings:
            self._settings[section].update(copy.deepcopy(settings))
            log.info("Section %s has changed. Saving configuration", section)
            self._writeConfig()
        else:
            log.debug("Section %s has not changed. Skip saving configuration", section)

    def experimental(self):
        """
        :returns: Boolean. True if experimental features allowed
        """

        from gns3.settings import GENERAL_SETTINGS
        return self.loadSectionSettings("MainWindow", GENERAL_SETTINGS)["experimental_features"]

    @staticmethod
    def instance(config_file=None):
        """
        Singleton to return only on instance of LocalConfig.

        :returns: instance of LocalConfig
        """

        if not hasattr(LocalConfig, "_instance") or LocalConfig._instance is None:
            LocalConfig._instance = LocalConfig(config_file=config_file)
        return LocalConfig._instance<|MERGE_RESOLUTION|>--- conflicted
+++ resolved
@@ -242,7 +242,6 @@
 
         settings = self.settings().get(section, dict())
 
-<<<<<<< HEAD
         def _copySettings(local, default):
             """
             Copy only existing settings, ignore the other.
@@ -262,25 +261,7 @@
         self._settings[section] = settings
 
         return copy.deepcopy(settings)
-=======
-        missing = False
-        # use default values for missing settings
-        for name, value in default_settings.items():
-            if name not in settings:
-                settings[name] = value
-                missing = True
-
-        if section not in self._settings:
-            self._settings[section] = {}
-        self._settings[section].update(settings)
-
-        # If a value was not in setting file we store it
-        # on disk
-        if missing:
-            self.saveSectionSettings(section, settings)
-
-        return settings
->>>>>>> 0c370ec4
+
 
     def saveSectionSettings(self, section, settings):
         """
