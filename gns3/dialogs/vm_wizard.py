# -*- coding: utf-8 -*-
#
# Copyright (C) 2014 GNS3 Technologies Inc.
#
# This program is free software: you can redistribute it and/or modify
# it under the terms of the GNU General Public License as published by
# the Free Software Foundation, either version 3 of the License, or
# (at your option) any later version.
#
# This program is distributed in the hope that it will be useful,
# but WITHOUT ANY WARRANTY; without even the implied warranty of
# MERCHANTABILITY or FITNESS FOR A PARTICULAR PURPOSE.  See the
# GNU General Public License for more details.
#
# You should have received a copy of the GNU General Public License
# along with this program.  If not, see <http://www.gnu.org/licenses/>.

import sys

from gns3.qt import QtWidgets
from gns3.compute_manager import ComputeManager


class VMWizard(QtWidgets.QWizard):
    """
    Base class for VM wizard.

    :param devices: List of existing device for this type
    :param use_local_server: Value the use_local_server settings for this module
    :param parent: parent widget
    """

    def __init__(self, devices, use_local_server, parent):
        super().__init__(parent)
        self.setupUi(self)

        self.setModal(True)

        self._devices = devices
        self._use_local_server = use_local_server

        self.setWizardStyle(QtWidgets.QWizard.ModernStyle)
        if sys.platform.startswith("darwin"):
            # we want to see the cancel button on OSX
            self.setOptions(QtWidgets.QWizard.NoDefaultButton)

        self.uiRemoteRadioButton.toggled.connect(self._remoteServerToggledSlot)
        if hasattr(self, "uiVMRadioButton"):
            self.uiVMRadioButton.toggled.connect(self._vmToggledSlot)

        self.uiLocalRadioButton.toggled.connect(self._localToggledSlot)

        # By default we use the local server
        self._compute_id = ComputeManager.instance().computes()[0].id()
        self.uiLocalRadioButton.setChecked(True)
        self._localToggledSlot(True)

        if len(ComputeManager.instance().computes()) == 1:
            # skip the server page if we use the first server
            self.setStartId(1)

    def _vmToggledSlot(self, checked):
        """
        Slot for when the VM radio button is toggled.

        :param checked: either the button is checked or not
        """
        if checked:
            self.uiRemoteServersGroupBox.setEnabled(False)
            self.uiRemoteServersGroupBox.hide()

    def _remoteServerToggledSlot(self, checked):
        """
        Slot for when the remote server radio button is toggled.

        :param checked: either the button is checked or not
        """

        if checked:
            self.uiRemoteServersGroupBox.setEnabled(True)
            self.uiRemoteServersComboBox.setEnabled(True)
            self.uiRemoteServersGroupBox.show()

    def _localToggledSlot(self, checked):
        """
        Slot for when the local server radio button is toggled.

        :param checked: either the button is checked or not
        """
        if checked:
            self.uiRemoteServersGroupBox.setEnabled(False)
            self.uiRemoteServersGroupBox.hide()

    def initializePage(self, page_id):

        if self.page(page_id) == self.uiServerWizardPage:
            self.uiRemoteServersComboBox.clear()

            self.uiRemoteRadioButton.setEnabled(False)
            if hasattr(self, "uiVMRadioButton"):
                self.uiVMRadioButton.setEnabled(False)
            self.uiLocalRadioButton.setEnabled(False)
            for compute in ComputeManager.instance().computes():
                if compute.id() == "local":
                    self.uiLocalRadioButton.setEnabled(True)
                elif compute.id() == "vm" and hasattr(self, "uiVMRadioButton"):
                        self.uiVMRadioButton.setEnabled(True)
                else:
                    self.uiRemoteRadioButton.setEnabled(True)
                    self.uiRemoteServersComboBox.addItem(compute.name(), compute.id())

            if self._use_local_server and self.uiLocalRadioButton.isEnabled() and self.uiLocalRadioButton.isVisible():
                self.uiLocalRadioButton.setChecked(True)
            elif self.uiVMRadioButton.isEnabled():
                self.uiVMRadioButton.setChecked(True)
            else:
                if self.uiRemoteRadioButton.isEnabled():
                    self.uiRemoteRadioButton.setChecked(True)
                else:
                    self.uiLocalRadioButton.setChecked(True)

<<<<<<< HEAD

    def _disableLocalServer(self):
=======
    def _disableLocalServer(self):
        """
        Turn off the local server
        """
        self.uiLocalRadioButton.hide()
        self.uiLocalRadioButton.setEnabled(False)
        self.setStartId(0)

    def validateCurrentPage(self):
>>>>>>> 185f0463
        """
        Turn off the local server
        """
        self.uiLocalRadioButton.hide()
        self.setStartId(0)

    def validateCurrentPage(self):
        if hasattr(self, "uiNameWizardPage") and self.currentPage() == self.uiNameWizardPage:
            name = self.uiNameLineEdit.text()
            for device in self._devices.values():
                if device["name"] == name:
                    QtWidgets.QMessageBox.critical(self, "Name", "{} is already used, please choose another name".format(name))
                    return False
        elif self.currentPage() == self.uiServerWizardPage:
            # If the local button is not visible it's because it's not supported
            if self.uiLocalRadioButton.isChecked() and self.uiLocalRadioButton.isHidden():
                QtWidgets.QMessageBox.critical(self, "New device", "Please configure before the GNS3 VM in order to use this device.")
                return False

            if self.uiRemoteRadioButton.isChecked():
                if self.uiRemoteServersComboBox.count() == 0:
                    QtWidgets.QMessageBox.critical(self, "Remote server", "There is no remote server registered in your preferences")
                    return False
                self._compute_id = self.uiRemoteServersComboBox.itemData(self.uiRemoteServersComboBox.currentIndex())
            elif hasattr(self, "uiVMRadioButton") and self.uiVMRadioButton.isChecked():
                self._compute_id = "vm"
            else:
<<<<<<< HEAD
                self._compute_id = "local"
=======
                if self.uiLocalRadioButton.isEnabled():
                    self._server = Servers.instance().localServer()
                else:
                    QtWidgets.QMessageBox.critical(self, "Server", "No available server support this type of node. You probably need to setup the GNS3 VM")
                    return False
>>>>>>> 185f0463
        return True<|MERGE_RESOLUTION|>--- conflicted
+++ resolved
@@ -104,7 +104,7 @@
                 if compute.id() == "local":
                     self.uiLocalRadioButton.setEnabled(True)
                 elif compute.id() == "vm" and hasattr(self, "uiVMRadioButton"):
-                        self.uiVMRadioButton.setEnabled(True)
+                    self.uiVMRadioButton.setEnabled(True)
                 else:
                     self.uiRemoteRadioButton.setEnabled(True)
                     self.uiRemoteServersComboBox.addItem(compute.name(), compute.id())
@@ -119,24 +119,12 @@
                 else:
                     self.uiLocalRadioButton.setChecked(True)
 
-<<<<<<< HEAD
-
-    def _disableLocalServer(self):
-=======
     def _disableLocalServer(self):
         """
         Turn off the local server
         """
         self.uiLocalRadioButton.hide()
         self.uiLocalRadioButton.setEnabled(False)
-        self.setStartId(0)
-
-    def validateCurrentPage(self):
->>>>>>> 185f0463
-        """
-        Turn off the local server
-        """
-        self.uiLocalRadioButton.hide()
         self.setStartId(0)
 
     def validateCurrentPage(self):
@@ -160,13 +148,9 @@
             elif hasattr(self, "uiVMRadioButton") and self.uiVMRadioButton.isChecked():
                 self._compute_id = "vm"
             else:
-<<<<<<< HEAD
-                self._compute_id = "local"
-=======
                 if self.uiLocalRadioButton.isEnabled():
-                    self._server = Servers.instance().localServer()
+                    self._compute_id = "local"
                 else:
                     QtWidgets.QMessageBox.critical(self, "Server", "No available server support this type of node. You probably need to setup the GNS3 VM")
                     return False
->>>>>>> 185f0463
         return True