from contextlib import contextmanager
import io
from socket import error as socket_error
import logging
import os
import zipfile

from PyQt4.QtCore import QThread
from PyQt4.QtCore import pyqtSignal
import paramiko

from .rackspace_ctrl import RackspaceCtrl
<<<<<<< HEAD
from ..topology import Topology
=======
from ..servers import Servers
>>>>>>> d2508498


log = logging.getLogger(__name__)


class AllowAndForgetPolicy(paramiko.MissingHostKeyPolicy):
    """
    Custom policy for server host keys: we simply accept the key
    the server sent to us without storing it.
    """
    def missing_host_key(self, *args, **kwargs):
        """
        According to MissingHostKeyPolicy protocol, to accept
        the key, simply return.
        """
        return


@contextmanager
def ssh_client(host, key_string):
    """
    Context manager wrapping a SSHClient instance: the client connects on
    enter and close the connection on exit
    """
    client = paramiko.SSHClient()
    try:
        f_key = io.StringIO(key_string)
        key = paramiko.RSAKey.from_private_key(f_key)
        client.set_missing_host_key_policy(AllowAndForgetPolicy())
        client.connect(hostname=host, username="root", pkey=key)
        yield client
    except socket_error as e:
        log.error("SSH connection error to {}: {}".format(host, e))
        yield None
    finally:
        client.close()


def get_provider(cloud_settings):
    """
    Utility function to retrieve a cloud provider instance already authenticated and with the
    region set

    :param cloud_settings: cloud settings dictionary
    :return: a provider instance or None on errors
    """
    try:
        username = cloud_settings['cloud_user_name']
        apikey = cloud_settings['cloud_api_key']
        region = cloud_settings['cloud_region']
        ias_url = cloud_settings['gns3_ias_url']
    except KeyError as e:
        log.error("Unable to create cloud provider: {}".format(e))
        return

    provider = RackspaceCtrl(username, apikey, ias_url)

    if not provider.authenticate():
        log.error("Authentication failed for cloud provider")
        return

    if not region:
        region = provider.list_regions().values()[0]

    if not provider.set_region(region):
        log.error("Unable to set cloud provider region")
        return

    return provider


class ListInstancesThread(QThread):
    """
    Helper class to retrieve data from the provider in a separate thread,
    avoid freezing the gui
    """
    instancesReady = pyqtSignal(object)

    def __init__(self, parent, provider):
        super(QThread, self).__init__(parent)
        self._provider = provider

    def run(self):
        try:
            instances = self._provider.list_instances()
            log.debug('Instance list:')
            for instance in instances:
                log.debug('  name={}, state={}'.format(instance.name, instance.state))
            self.instancesReady.emit(instances)
        except Exception as e:
            log.info('list_instances error: {}'.format(e))


class CreateInstanceThread(QThread):
    """
    Helper class to create instances in a separate thread
    """
    instanceCreated = pyqtSignal(object, object)

    def __init__(self, parent, provider, name, flavor_id, image_id):
        super(QThread, self).__init__(parent)
        self._provider = provider
        self._name = name
        self._flavor_id = flavor_id
        self._image_id = image_id

    def run(self):
        k = self._provider.create_key_pair(self._name)
        i = self._provider.create_instance(self._name, self._flavor_id, self._image_id, k)
        self.instanceCreated.emit(i, k)


class DeleteInstanceThread(QThread):
    """
    Helper class to remove an instance in a separate thread
    """
    instanceDeleted = pyqtSignal(object)

    def __init__(self, parent, provider, instance):
        super(QThread, self).__init__(parent)
        self._provider = provider
        self._instance = instance

    def run(self):
        if self._provider.delete_instance(self._instance):
            self.instanceDeleted.emit(self._instance)


class StartGNS3ServerThread(QThread):
    """
    Perform an SSH connection to the instances in a separate thread,
    outside the GUI event loop, and start GNS3 server
    """
    gns3server_started = pyqtSignal(str, str, str)

    def __init__(self, parent, host, private_key_string, id, username, api_key, region, dead_time):
        super(QThread, self).__init__(parent)
        self._host = host
        self._private_key_string = private_key_string
        self._id = id
        self._username = username
        self._api_key = api_key
        self._region = region
        self._dead_time = dead_time

    def run(self):
        with ssh_client(self._host, self._private_key_string) as client:
            if client is not None:
                data = {
                    'instance_id': self._id,
                    'cloud_user_name': self._username,
                    'cloud_api_key': self._api_key,
                    'region': self._region,
                    'dead_time': self._dead_time,
                }
                # TODO: Properly escape the data portion of the command line
                start_cmd = '/usr/bin/python3 /opt/gns3/gns3-server/gns3server/start_server.py -d -v --data="{}" 2>/tmp/gns3_stderr.log'.format(data)
                log.debug(start_cmd)
                stdin, stdout, stderr = client.exec_command(start_cmd)
                response = stdout.read().decode('ascii')
                log.debug('ssh response: {}'.format(response))

                self.gns3server_started.emit(str(self._id), str(self._host), str(response))


class WSConnectThread(QThread):
    """
    Establish a websocket connection with the remote gns3server
    instance. Run outside the GUI event loop.
    """
    established = pyqtSignal(str)

    def __init__(self, parent, provider, id, host, port, ca_file):
        super(QThread, self).__init__(parent)
        self._provider = provider
        self._id = id
        self._host = host
        self._port = port
        self._ca_file = ca_file

    def run(self):
        """
        Establish a websocket connection to gns3server on the cloud instance.
        """

        log.debug('WSConnectThread.run() begin')
        servers = Servers.instance()
        server = servers.getRemoteServer(self._host, self._port, self._ca_file)
        log.debug('after getRemoteServer call. {}'.format(server))
        self.established.emit(str(self._id))

<<<<<<< HEAD
        # emit signal on success
        self.established.emit(self._id)


class UploadProjectThread(QThread):
    """
    Zip and Upload project to the cloud
    """
    def __init__(self, project_settings, cloud_settings):
        super().__init__()
        self.project_settings = project_settings
        self.cloud_settings = cloud_settings

    def run(self):
        log.info("Exporting project to cloud")
        zipped_project_file = self.zip_project_dir()

        provider = get_provider(self.cloud_settings)
        provider.upload_file(zipped_project_file, 'projects')

        topology = Topology.instance()
        images = set([node.settings()["image"] for node in topology.nodes() if 'image' in node.settings()])

        for image in images:
            provider.upload_file(image, 'images', overwrite_existing=False)

    def zip_project_dir(self):
        """
        Zips project files
        :return: path to zipped project file
        """
        project_name = os.path.basename(self.project_settings["project_path"])
        output_filename = os.path.join('/tmp', project_name + ".zip")
        project_dir = os.path.dirname(self.project_settings["project_path"])
        relroot = os.path.abspath(os.path.join(project_dir, os.pardir))
        with zipfile.ZipFile(output_filename, "w", zipfile.ZIP_DEFLATED) as zip:
            for root, dirs, files in os.walk(project_dir):
                # add directory (needed for empty dirs)
                zip.write(root, os.path.relpath(root, relroot))
                for file in files:
                    filename = os.path.join(root, file)
                    if os.path.isfile(filename):  # regular files only
                        arcname = os.path.join(os.path.relpath(root, relroot), file)
                        zip.write(filename, arcname)

        return output_filename
=======
        log.debug('WSConnectThread.run() enc')
>>>>>>> d2508498
<|MERGE_RESOLUTION|>--- conflicted
+++ resolved
@@ -10,11 +10,8 @@
 import paramiko
 
 from .rackspace_ctrl import RackspaceCtrl
-<<<<<<< HEAD
 from ..topology import Topology
-=======
 from ..servers import Servers
->>>>>>> d2508498
 
 
 log = logging.getLogger(__name__)
@@ -150,11 +147,11 @@
     """
     gns3server_started = pyqtSignal(str, str, str)
 
-    def __init__(self, parent, host, private_key_string, id, username, api_key, region, dead_time):
+    def __init__(self, parent, host, private_key_string, server_id, username, api_key, region, dead_time):
         super(QThread, self).__init__(parent)
         self._host = host
         self._private_key_string = private_key_string
-        self._id = id
+        self._server_id = server_id
         self._username = username
         self._api_key = api_key
         self._region = region
@@ -164,7 +161,7 @@
         with ssh_client(self._host, self._private_key_string) as client:
             if client is not None:
                 data = {
-                    'instance_id': self._id,
+                    'instance_id': self._server_id,
                     'cloud_user_name': self._username,
                     'cloud_api_key': self._api_key,
                     'region': self._region,
@@ -177,7 +174,7 @@
                 response = stdout.read().decode('ascii')
                 log.debug('ssh response: {}'.format(response))
 
-                self.gns3server_started.emit(str(self._id), str(self._host), str(response))
+                self.gns3server_started.emit(str(self._server_id), str(self._host), str(response))
 
 
 class WSConnectThread(QThread):
@@ -187,10 +184,10 @@
     """
     established = pyqtSignal(str)
 
-    def __init__(self, parent, provider, id, host, port, ca_file):
-        super(QThread, self).__init__(parent)
-        self._provider = provider
-        self._id = id
+    def __init__(self, parent, provider, server_id, host, port, ca_file):
+        super(QThread, self).__init__(parent)
+        self._provider = provider
+        self._server_id = server_id
         self._host = host
         self._port = port
         self._ca_file = ca_file
@@ -204,11 +201,11 @@
         servers = Servers.instance()
         server = servers.getRemoteServer(self._host, self._port, self._ca_file)
         log.debug('after getRemoteServer call. {}'.format(server))
-        self.established.emit(str(self._id))
-
-<<<<<<< HEAD
+        self.established.emit(str(self._server_id))
+
+        log.debug('WSConnectThread.run() end')
         # emit signal on success
-        self.established.emit(self._id)
+        self.established.emit(self._server_id)
 
 
 class UploadProjectThread(QThread):
@@ -242,17 +239,14 @@
         output_filename = os.path.join('/tmp', project_name + ".zip")
         project_dir = os.path.dirname(self.project_settings["project_path"])
         relroot = os.path.abspath(os.path.join(project_dir, os.pardir))
-        with zipfile.ZipFile(output_filename, "w", zipfile.ZIP_DEFLATED) as zip:
+        with zipfile.ZipFile(output_filename, "w", zipfile.ZIP_DEFLATED) as zip_file:
             for root, dirs, files in os.walk(project_dir):
                 # add directory (needed for empty dirs)
-                zip.write(root, os.path.relpath(root, relroot))
+                zip_file.write(root, os.path.relpath(root, relroot))
                 for file in files:
                     filename = os.path.join(root, file)
                     if os.path.isfile(filename):  # regular files only
                         arcname = os.path.join(os.path.relpath(root, relroot), file)
-                        zip.write(filename, arcname)
-
-        return output_filename
-=======
-        log.debug('WSConnectThread.run() enc')
->>>>>>> d2508498
+                        zip_file.write(filename, arcname)
+
+        return output_filename