--- conflicted
+++ resolved
@@ -1214,12 +1214,6 @@
     <string>GNS3 &amp;Academy</string>
    </property>
   </action>
-<<<<<<< HEAD
-  <action name="uiLabInstructionsAction">
-   <property name="text">
-    <string>&amp;Lab instructions</string>
-   </property>
-  </action>
   <action name="uiDeleteProjectAction">
    <property name="icon">
     <iconset resource="../../resources/resources.qrc">
@@ -1227,14 +1221,14 @@
    </property>
    <property name="text">
     <string>Delete project</string>
-=======
+   </property>
+  </action>
   <action name="uiViewGridAction">
    <property name="checkable">
     <bool>true</bool>
    </property>
    <property name="text">
     <string>View grid</string>
->>>>>>> b5d87913
    </property>
   </action>
  </widget>
