<?xml version="1.0" encoding="UTF-8"?>
<ui version="4.0">
 <class>MainWindow</class>
 <widget class="QMainWindow" name="MainWindow">
  <property name="windowModality">
   <enum>Qt::NonModal</enum>
  </property>
  <property name="geometry">
   <rect>
    <x>0</x>
    <y>0</y>
    <width>984</width>
    <height>715</height>
   </rect>
  </property>
  <property name="contextMenuPolicy">
   <enum>Qt::PreventContextMenu</enum>
  </property>
  <property name="styleSheet">
   <string notr="true">#toolBar_Devices QToolButton {
width: 50px;
height: 55px;
border:solid 1px black opacity 0.4;
background-none;
}

#toolBar_General QToolButton {
width: 36px;
height: 36px;
border:solid 1px black opacity 0.4;
background-none;
}

</string>
  </property>
  <property name="dockOptions">
   <set>QMainWindow::AllowTabbedDocks|QMainWindow::AnimatedDocks</set>
  </property>
  <widget class="QWidget" name="uiCentralWidget">
   <layout class="QGridLayout">
    <property name="margin">
     <number>0</number>
    </property>
    <property name="spacing">
     <number>0</number>
    </property>
    <item row="0" column="0">
     <widget class="GraphicsView" name="uiGraphicsView">
      <property name="sizePolicy">
       <sizepolicy hsizetype="Expanding" vsizetype="Expanding">
        <horstretch>0</horstretch>
        <verstretch>0</verstretch>
       </sizepolicy>
      </property>
     </widget>
    </item>
   </layout>
  </widget>
  <widget class="QMenuBar" name="uiMenuBar">
   <property name="geometry">
    <rect>
     <x>0</x>
     <y>0</y>
     <width>984</width>
     <height>25</height>
    </rect>
   </property>
   <widget class="QMenu" name="uiEditMenu">
    <property name="title">
     <string>&amp;Edit</string>
    </property>
    <addaction name="uiSelectAllAction"/>
    <addaction name="uiSelectNoneAction"/>
    <addaction name="separator"/>
    <addaction name="uiPreferencesAction"/>
   </widget>
   <widget class="QMenu" name="uiFileMenu">
    <property name="title">
     <string>&amp;File</string>
    </property>
    <addaction name="uiNewProjectAction"/>
    <addaction name="uiOpenProjectAction"/>
    <addaction name="uiSaveProjectAction"/>
    <addaction name="uiSaveProjectAsAction"/>
    <addaction name="separator"/>
    <addaction name="uiExportProjectAction"/>
    <addaction name="uiImportProjectAction"/>
    <addaction name="separator"/>
    <addaction name="uiOpenApplianceAction"/>
    <addaction name="uiImportExportConfigsAction"/>
    <addaction name="uiScreenshotAction"/>
    <addaction name="uiSnapshotAction"/>
    <addaction name="separator"/>
    <addaction name="uiQuitAction"/>
   </widget>
   <widget class="QMenu" name="uiHelpMenu">
    <property name="title">
     <string>&amp;Help</string>
    </property>
    <addaction name="uiOnlineHelpAction"/>
    <addaction name="uiCheckForUpdateAction"/>
    <addaction name="uiSetupWizard"/>
    <addaction name="uiAcademyAction"/>
    <addaction name="uiDoctorAction"/>
    <addaction name="uiExportDebugInformationAction"/>
    <addaction name="uiAboutQtAction"/>
    <addaction name="uiAboutAction"/>
   </widget>
   <widget class="QMenu" name="uiViewMenu">
    <property name="title">
     <string>&amp;View</string>
    </property>
    <widget class="QMenu" name="uiDocksMenu">
     <property name="title">
      <string>Docks</string>
     </property>
    </widget>
    <addaction name="uiActionFullscreen"/>
    <addaction name="separator"/>
    <addaction name="uiZoomInAction"/>
    <addaction name="uiZoomOutAction"/>
    <addaction name="uiZoomResetAction"/>
    <addaction name="uiFitInViewAction"/>
    <addaction name="separator"/>
    <addaction name="uiShowLayersAction"/>
    <addaction name="uiResetPortLabelsAction"/>
    <addaction name="uiShowPortNamesAction"/>
    <addaction name="separator"/>
    <addaction name="uiDocksMenu"/>
   </widget>
   <widget class="QMenu" name="uiControlMenu">
    <property name="title">
     <string>Control</string>
    </property>
    <addaction name="uiStartAllAction"/>
    <addaction name="uiSuspendAllAction"/>
    <addaction name="uiStopAllAction"/>
    <addaction name="uiReloadAllAction"/>
    <addaction name="uiAuxConsoleAllAction"/>
    <addaction name="uiConsoleAllAction"/>
   </widget>
   <widget class="QMenu" name="uiAnnotateMenu">
    <property name="title">
     <string>Annotate</string>
    </property>
    <addaction name="uiAddNoteAction"/>
    <addaction name="uiInsertImageAction"/>
    <addaction name="uiDrawRectangleAction"/>
    <addaction name="uiDrawEllipseAction"/>
    <addaction name="uiEditReadmeAction"/>
   </widget>
   <widget class="QMenu" name="uiDeviceMenu">
    <property name="title">
     <string>Device</string>
    </property>
   </widget>
   <widget class="QMenu" name="uiToolsMenu">
    <property name="title">
     <string>&amp;Tools</string>
    </property>
    <addaction name="uiVPCSAction"/>
    <addaction name="uiIOUVMConverterAction"/>
   </widget>
   <addaction name="uiFileMenu"/>
   <addaction name="uiEditMenu"/>
   <addaction name="uiViewMenu"/>
   <addaction name="uiControlMenu"/>
   <addaction name="uiDeviceMenu"/>
   <addaction name="uiAnnotateMenu"/>
   <addaction name="uiToolsMenu"/>
   <addaction name="uiHelpMenu"/>
  </widget>
  <widget class="QStatusBar" name="uiStatusBar"/>
  <widget class="QToolBar" name="uiGeneralToolBar">
   <property name="windowTitle">
    <string>General</string>
   </property>
   <property name="toolTip">
    <string/>
   </property>
   <property name="statusTip">
    <string/>
   </property>
   <property name="orientation">
    <enum>Qt::Horizontal</enum>
   </property>
   <property name="iconSize">
    <size>
     <width>32</width>
     <height>32</height>
    </size>
   </property>
   <attribute name="toolBarArea">
    <enum>TopToolBarArea</enum>
   </attribute>
   <attribute name="toolBarBreak">
    <bool>false</bool>
   </attribute>
   <addaction name="uiNewProjectAction"/>
   <addaction name="uiOpenProjectAction"/>
   <addaction name="uiSaveProjectAction"/>
  </widget>
  <widget class="QDockWidget" name="uiNodesDockWidget">
   <property name="enabled">
    <bool>true</bool>
   </property>
   <property name="visible">
    <bool>true</bool>
   </property>
   <property name="floating">
    <bool>false</bool>
   </property>
   <property name="allowedAreas">
    <set>Qt::LeftDockWidgetArea|Qt::RightDockWidgetArea</set>
   </property>
   <property name="windowTitle">
    <string>Node Types</string>
   </property>
   <attribute name="dockWidgetArea">
    <number>1</number>
   </attribute>
   <widget class="QWidget" name="uiNodesDockWidgetContents">
    <layout class="QVBoxLayout">
     <property name="spacing">
      <number>0</number>
     </property>
     <property name="margin">
      <number>0</number>
     </property>
     <item>
      <widget class="NodesView" name="uiNodesView">
       <property name="sizePolicy">
        <sizepolicy hsizetype="Expanding" vsizetype="Expanding">
         <horstretch>0</horstretch>
         <verstretch>0</verstretch>
        </sizepolicy>
       </property>
       <property name="toolTip">
        <string>Drag a node to the workspace (Press SHIFT while dragging to add multiple identical nodes).</string>
       </property>
       <property name="dragEnabled">
        <bool>false</bool>
       </property>
       <property name="iconSize">
        <size>
         <width>32</width>
         <height>32</height>
        </size>
       </property>
       <property name="rootIsDecorated">
        <bool>false</bool>
       </property>
       <attribute name="headerVisible">
        <bool>false</bool>
       </attribute>
       <column>
        <property name="text">
         <string>1</string>
        </property>
       </column>
      </widget>
     </item>
    </layout>
   </widget>
  </widget>
  <widget class="QToolBar" name="uiBrowsersToolBar">
   <property name="windowTitle">
    <string>Devices</string>
   </property>
   <property name="iconSize">
    <size>
     <width>48</width>
     <height>48</height>
    </size>
   </property>
   <property name="toolButtonStyle">
    <enum>Qt::ToolButtonIconOnly</enum>
   </property>
   <attribute name="toolBarArea">
    <enum>LeftToolBarArea</enum>
   </attribute>
   <attribute name="toolBarBreak">
    <bool>false</bool>
   </attribute>
   <addaction name="uiBrowseRoutersAction"/>
   <addaction name="separator"/>
   <addaction name="uiBrowseSwitchesAction"/>
   <addaction name="separator"/>
   <addaction name="uiBrowseEndDevicesAction"/>
   <addaction name="separator"/>
   <addaction name="uiBrowseSecurityDevicesAction"/>
   <addaction name="separator"/>
   <addaction name="uiBrowseAllDevicesAction"/>
   <addaction name="separator"/>
   <addaction name="uiAddLinkAction"/>
   <addaction name="separator"/>
  </widget>
  <widget class="QToolBar" name="uiControlToolBar">
   <property name="windowTitle">
    <string>Emulation</string>
   </property>
   <property name="iconSize">
    <size>
     <width>32</width>
     <height>32</height>
    </size>
   </property>
   <property name="toolButtonStyle">
    <enum>Qt::ToolButtonIconOnly</enum>
   </property>
   <attribute name="toolBarArea">
    <enum>TopToolBarArea</enum>
   </attribute>
   <attribute name="toolBarBreak">
    <bool>false</bool>
   </attribute>
   <addaction name="uiSnapshotAction"/>
   <addaction name="uiShowPortNamesAction"/>
   <addaction name="uiConsoleAllAction"/>
   <addaction name="separator"/>
   <addaction name="uiStartAllAction"/>
   <addaction name="uiSuspendAllAction"/>
   <addaction name="uiStopAllAction"/>
   <addaction name="uiReloadAllAction"/>
  </widget>
  <widget class="QDockWidget" name="uiConsoleDockWidget">
   <property name="maximumSize">
    <size>
     <width>524287</width>
     <height>524287</height>
    </size>
   </property>
   <property name="allowedAreas">
    <set>Qt::AllDockWidgetAreas</set>
   </property>
   <property name="windowTitle">
    <string>Console</string>
   </property>
   <attribute name="dockWidgetArea">
    <number>8</number>
   </attribute>
   <widget class="QWidget" name="uiConsoleDockWidgetContents">
    <layout class="QVBoxLayout">
     <property name="spacing">
      <number>0</number>
     </property>
     <property name="margin">
      <number>0</number>
     </property>
     <item>
      <widget class="ConsoleView" name="uiConsoleTextEdit">
       <property name="sizePolicy">
        <sizepolicy hsizetype="Expanding" vsizetype="Preferred">
         <horstretch>0</horstretch>
         <verstretch>0</verstretch>
        </sizepolicy>
       </property>
      </widget>
     </item>
    </layout>
   </widget>
  </widget>
  <widget class="QToolBar" name="uiAnnotationToolBar">
   <property name="windowTitle">
    <string>Drawing</string>
   </property>
   <property name="iconSize">
    <size>
     <width>32</width>
     <height>32</height>
    </size>
   </property>
   <attribute name="toolBarArea">
    <enum>TopToolBarArea</enum>
   </attribute>
   <attribute name="toolBarBreak">
    <bool>false</bool>
   </attribute>
   <addaction name="uiAddNoteAction"/>
   <addaction name="uiInsertImageAction"/>
   <addaction name="uiDrawRectangleAction"/>
   <addaction name="uiDrawEllipseAction"/>
   <addaction name="uiZoomInAction"/>
   <addaction name="uiZoomOutAction"/>
   <addaction name="uiScreenshotAction"/>
  </widget>
  <widget class="QDockWidget" name="uiTopologySummaryDockWidget">
   <property name="sizePolicy">
    <sizepolicy hsizetype="Preferred" vsizetype="Expanding">
     <horstretch>0</horstretch>
     <verstretch>0</verstretch>
    </sizepolicy>
   </property>
   <property name="allowedAreas">
    <set>Qt::AllDockWidgetAreas</set>
   </property>
   <property name="windowTitle">
    <string>Topology Summary</string>
   </property>
   <attribute name="dockWidgetArea">
    <number>2</number>
   </attribute>
   <widget class="QWidget" name="uiTopologySummaryDockWidgetContents">
    <property name="sizePolicy">
     <sizepolicy hsizetype="Preferred" vsizetype="Preferred">
      <horstretch>0</horstretch>
      <verstretch>0</verstretch>
     </sizepolicy>
    </property>
    <layout class="QGridLayout">
     <property name="margin">
      <number>0</number>
     </property>
     <property name="spacing">
      <number>0</number>
     </property>
     <item row="0" column="0">
      <widget class="TopologySummaryView" name="uiTopologySummaryTreeWidget">
       <property name="sizePolicy">
        <sizepolicy hsizetype="Expanding" vsizetype="Expanding">
         <horstretch>0</horstretch>
         <verstretch>0</verstretch>
        </sizepolicy>
       </property>
       <attribute name="headerVisible">
        <bool>false</bool>
       </attribute>
       <column>
        <property name="text">
         <string>1</string>
        </property>
       </column>
      </widget>
     </item>
    </layout>
   </widget>
  </widget>
  <widget class="QDockWidget" name="uiServerSummaryDockWidget">
   <property name="allowedAreas">
    <set>Qt::AllDockWidgetAreas</set>
   </property>
   <property name="windowTitle">
    <string>Servers Summary</string>
   </property>
   <attribute name="dockWidgetArea">
    <number>2</number>
   </attribute>
   <widget class="QWidget" name="dockWidgetContents">
    <layout class="QGridLayout" name="gridLayout">
     <property name="margin">
      <number>0</number>
     </property>
     <property name="spacing">
      <number>0</number>
     </property>
     <item row="0" column="0">
      <widget class="ServerSummaryView" name="uiServerSummaryTreeWidget">
       <attribute name="headerVisible">
        <bool>false</bool>
       </attribute>
       <column>
        <property name="text">
         <string notr="true">1</string>
        </property>
       </column>
      </widget>
     </item>
    </layout>
   </widget>
  </widget>
  <action name="uiAboutAction">
   <property name="text">
    <string>&amp;About</string>
   </property>
   <property name="statusTip">
    <string>About</string>
   </property>
   <property name="menuRole">
    <enum>QAction::AboutRole</enum>
   </property>
  </action>
  <action name="uiQuitAction">
   <property name="icon">
    <iconset resource="../../resources/resources.qrc">
     <normaloff>:/icons/quit.svg</normaloff>:/icons/quit.svg</iconset>
   </property>
   <property name="text">
    <string>&amp;Quit</string>
   </property>
   <property name="statusTip">
    <string>Quit</string>
   </property>
   <property name="shortcut">
    <string>Ctrl+Q</string>
   </property>
  </action>
  <action name="uiOpenProjectAction">
   <property name="icon">
    <iconset resource="../../resources/resources.qrc">
     <normaloff>:/icons/open.svg</normaloff>:/icons/open.svg</iconset>
   </property>
   <property name="text">
    <string>&amp;Open Project</string>
   </property>
   <property name="toolTip">
    <string>Open project</string>
   </property>
   <property name="statusTip">
    <string>Open project</string>
   </property>
   <property name="shortcut">
    <string>Ctrl+O</string>
   </property>
  </action>
  <action name="uiSaveProjectAction">
   <property name="icon">
    <iconset resource="../../resources/resources.qrc">
     <normaloff>:/icons/save.svg</normaloff>:/icons/save.svg</iconset>
   </property>
   <property name="text">
    <string>&amp;Save project</string>
   </property>
   <property name="toolTip">
    <string>Save project</string>
   </property>
   <property name="statusTip">
    <string>Save project</string>
   </property>
   <property name="shortcut">
    <string>Ctrl+S</string>
   </property>
  </action>
  <action name="uiOnlineHelpAction">
   <property name="icon">
    <iconset resource="../../resources/resources.qrc">
     <normaloff>:/icons/help.svg</normaloff>:/icons/help.svg</iconset>
   </property>
   <property name="text">
    <string>&amp;Online help</string>
   </property>
   <property name="toolTip">
    <string>Online help</string>
   </property>
   <property name="statusTip">
    <string>Online Help</string>
   </property>
  </action>
  <action name="uiScreenshotAction">
   <property name="icon">
    <iconset resource="../../resources/resources.qrc">
     <normaloff>:/icons/camera-photo.svg</normaloff>
     <activeoff>:/icons/camera-photo-hover.svg</activeoff>:/icons/camera-photo.svg</iconset>
   </property>
   <property name="text">
    <string>Take a screenshot</string>
   </property>
   <property name="toolTip">
    <string>Take a screenshot</string>
   </property>
   <property name="statusTip">
    <string>Take a screenshot</string>
   </property>
  </action>
  <action name="uiStartAllAction">
   <property name="enabled">
    <bool>true</bool>
   </property>
   <property name="icon">
    <iconset resource="../../resources/resources.qrc">
     <normaloff>:/icons/start.svg</normaloff>
     <activeoff>:/icons/start-hover.svg</activeoff>:/icons/start.svg</iconset>
   </property>
   <property name="text">
    <string>Start/Resume all devices</string>
   </property>
   <property name="toolTip">
    <string>Start/Resume all devices</string>
   </property>
   <property name="statusTip">
    <string>Start/Resume all devices</string>
   </property>
  </action>
  <action name="uiStopAllAction">
   <property name="enabled">
    <bool>true</bool>
   </property>
   <property name="icon">
    <iconset resource="../../resources/resources.qrc">
     <normaloff>:/icons/stop.svg</normaloff>
     <activeoff>:/icons/stop-hover.svg</activeoff>:/icons/stop.svg</iconset>
   </property>
   <property name="text">
    <string>Stop all devices</string>
   </property>
   <property name="toolTip">
    <string>Stop all devices</string>
   </property>
   <property name="statusTip">
    <string>Stop all devices</string>
   </property>
  </action>
  <action name="uiConsoleAllAction">
   <property name="enabled">
    <bool>true</bool>
   </property>
   <property name="icon">
    <iconset resource="../../resources/resources.qrc">
     <normaloff>:/icons/console.svg</normaloff>:/icons/console.svg</iconset>
   </property>
   <property name="text">
    <string>Console connect to all devices</string>
   </property>
   <property name="toolTip">
    <string>Console connect to all devices</string>
   </property>
   <property name="statusTip">
    <string>Console to all devices</string>
   </property>
  </action>
  <action name="uiAboutQtAction">
   <property name="text">
    <string>About &amp;Qt</string>
   </property>
   <property name="statusTip">
    <string>About Qt</string>
   </property>
   <property name="menuRole">
    <enum>QAction::AboutQtRole</enum>
   </property>
  </action>
  <action name="uiZoomInAction">
   <property name="icon">
    <iconset resource="../../resources/resources.qrc">
     <normaloff>:/icons/zoom-in.png</normaloff>
     <activeoff>:/icons/zoom-in-hover.png</activeoff>:/icons/zoom-in.png</iconset>
   </property>
   <property name="text">
    <string>Zoom in</string>
   </property>
   <property name="toolTip">
    <string>Zoom in</string>
   </property>
   <property name="statusTip">
    <string>Zoom in</string>
   </property>
   <property name="shortcut">
    <string>Ctrl++</string>
   </property>
  </action>
  <action name="uiZoomOutAction">
   <property name="icon">
    <iconset resource="../../resources/resources.qrc">
     <normaloff>:/icons/zoom-out.png</normaloff>
     <activeoff>:/icons/zoom-out-hover.png</activeoff>:/icons/zoom-out.png</iconset>
   </property>
   <property name="text">
    <string>Zoom out</string>
   </property>
   <property name="toolTip">
    <string>Zoom out</string>
   </property>
   <property name="statusTip">
    <string>Zoom out</string>
   </property>
   <property name="shortcut">
    <string>Ctrl+-</string>
   </property>
  </action>
  <action name="uiZoomResetAction">
   <property name="text">
    <string>Zoom reset</string>
   </property>
   <property name="statusTip">
    <string>Zoom reset</string>
   </property>
   <property name="shortcut">
    <string>Ctrl+0</string>
   </property>
  </action>
  <action name="uiSelectAllAction">
   <property name="text">
    <string>Select &amp;all</string>
   </property>
   <property name="statusTip">
    <string>Select All</string>
   </property>
   <property name="shortcut">
    <string>Ctrl+A</string>
   </property>
  </action>
  <action name="uiSelectNoneAction">
   <property name="text">
    <string>Select &amp;none</string>
   </property>
   <property name="statusTip">
    <string>Select None</string>
   </property>
   <property name="shortcut">
    <string>Ctrl+Shift+A</string>
   </property>
  </action>
  <action name="uiPreferencesAction">
   <property name="icon">
    <iconset resource="../../resources/resources.qrc">
     <normaloff>:/icons/applications.svg</normaloff>:/icons/applications.svg</iconset>
   </property>
   <property name="text">
    <string>&amp;Preferences...</string>
   </property>
   <property name="statusTip">
    <string>Preferences</string>
   </property>
   <property name="shortcut">
    <string>Ctrl+Shift+P</string>
   </property>
   <property name="menuRole">
    <enum>QAction::PreferencesRole</enum>
   </property>
  </action>
  <action name="uiSuspendAllAction">
   <property name="icon">
    <iconset resource="../../resources/resources.qrc">
     <normaloff>:/icons/pause.svg</normaloff>
     <activeoff>:/icons/pause-hover.svg</activeoff>:/icons/pause.svg</iconset>
   </property>
   <property name="text">
    <string>Suspend all devices</string>
   </property>
   <property name="toolTip">
    <string>Suspend all devices</string>
   </property>
   <property name="statusTip">
    <string>Suspend all devices</string>
   </property>
  </action>
  <action name="uiAddNoteAction">
   <property name="checkable">
    <bool>true</bool>
   </property>
   <property name="icon">
    <iconset resource="../../resources/resources.qrc">
     <normaloff>:/icons/add-note.svg</normaloff>:/icons/add-note.svg</iconset>
   </property>
   <property name="text">
    <string>Add note</string>
   </property>
   <property name="toolTip">
    <string>Add a note</string>
   </property>
   <property name="statusTip">
    <string>Add a note</string>
   </property>
  </action>
  <action name="uiNewProjectAction">
   <property name="icon">
    <iconset resource="../../resources/resources.qrc">
     <normaloff>:/icons/new-project.svg</normaloff>:/icons/new-project.svg</iconset>
   </property>
   <property name="text">
    <string>&amp;New blank project</string>
   </property>
   <property name="iconText">
    <string>New Project</string>
   </property>
   <property name="toolTip">
    <string>New blank project</string>
   </property>
   <property name="statusTip">
    <string>New blank project</string>
   </property>
   <property name="shortcut">
    <string>Ctrl+N</string>
   </property>
  </action>
  <action name="uiImportExportConfigsAction">
   <property name="icon">
    <iconset resource="../../resources/resources.qrc">
     <normaloff>:/icons/import_export_configs.svg</normaloff>:/icons/import_export_configs.svg</iconset>
   </property>
   <property name="text">
    <string>&amp;Import/Export device configs</string>
   </property>
   <property name="toolTip">
    <string>Import/Export device configs</string>
   </property>
   <property name="statusTip">
    <string>Import/Export device configs</string>
   </property>
  </action>
  <action name="uiInsertImageAction">
   <property name="checkable">
    <bool>false</bool>
   </property>
   <property name="icon">
    <iconset resource="../../resources/resources.qrc">
     <normaloff>:/icons/image.svg</normaloff>:/icons/image.svg</iconset>
   </property>
   <property name="text">
    <string>Insert picture</string>
   </property>
   <property name="toolTip">
    <string>Insert a picture</string>
   </property>
   <property name="statusTip">
    <string>Insert a picture</string>
   </property>
  </action>
  <action name="uiDrawRectangleAction">
   <property name="checkable">
    <bool>true</bool>
   </property>
   <property name="icon">
    <iconset resource="../../resources/resources.qrc">
     <normaloff>:/icons/rectangle.svg</normaloff>
     <activeoff>:/icons/rectangle-hover.svg</activeoff>:/icons/rectangle.svg</iconset>
   </property>
   <property name="text">
    <string>Draw rectangle</string>
   </property>
   <property name="toolTip">
    <string>Draw a rectangle</string>
   </property>
   <property name="statusTip">
    <string>Draw a rectangle</string>
   </property>
  </action>
  <action name="uiDrawEllipseAction">
   <property name="checkable">
    <bool>true</bool>
   </property>
   <property name="icon">
    <iconset resource="../../resources/resources.qrc">
     <normaloff>:/icons/ellipse.svg</normaloff>
     <activeoff>:/icons/ellipse-hover.svg</activeoff>:/icons/ellipse.svg</iconset>
   </property>
   <property name="text">
    <string>Draw ellipse</string>
   </property>
   <property name="toolTip">
    <string>Draw an ellipse</string>
   </property>
   <property name="statusTip">
    <string>Draw an ellipse</string>
   </property>
  </action>
  <action name="uiShowPortNamesAction">
   <property name="checkable">
    <bool>true</bool>
   </property>
   <property name="icon">
    <iconset resource="../../resources/resources.qrc">
     <normaloff>:/icons/show-interface-names.svg</normaloff>:/icons/show-interface-names.svg</iconset>
   </property>
   <property name="text">
    <string>Show/Hide interface labels</string>
   </property>
   <property name="toolTip">
    <string>Show/Hide interface labels</string>
   </property>
   <property name="statusTip">
    <string>Show/Hide interface labels</string>
   </property>
  </action>
  <action name="uiSnapshotAction">
   <property name="icon">
    <iconset resource="../../resources/resources.qrc">
     <normaloff>:/icons/snapshot.svg</normaloff>:/icons/snapshot.svg</iconset>
   </property>
   <property name="text">
    <string>Manage snapshots</string>
   </property>
   <property name="toolTip">
    <string>Manage snapshots</string>
   </property>
   <property name="statusTip">
    <string>Manage snapshots</string>
   </property>
  </action>
  <action name="uiShowLayersAction">
   <property name="checkable">
    <bool>true</bool>
   </property>
   <property name="text">
    <string>Show layers</string>
   </property>
   <property name="statusTip">
    <string>Show layers</string>
   </property>
  </action>
  <action name="uiSaveProjectAsAction">
   <property name="icon">
    <iconset resource="../../resources/resources.qrc">
     <normaloff>:/icons/save-as-project.svg</normaloff>:/icons/save-as-project.svg</iconset>
   </property>
   <property name="text">
    <string>&amp;Save project as...</string>
   </property>
   <property name="toolTip">
    <string>Save project as...</string>
   </property>
   <property name="statusTip">
    <string>Save project as...</string>
   </property>
  </action>
  <action name="uiReloadAllAction">
   <property name="icon">
    <iconset resource="../../resources/resources.qrc">
     <normaloff>:/icons/reload.svg</normaloff>:/icons/reload.svg</iconset>
   </property>
   <property name="text">
    <string>Reload all devices</string>
   </property>
   <property name="toolTip">
    <string>Reload all devices</string>
   </property>
   <property name="statusTip">
    <string>Reload all devices</string>
   </property>
  </action>
  <action name="uiAuxConsoleAllAction">
   <property name="enabled">
    <bool>true</bool>
   </property>
   <property name="icon">
    <iconset resource="../../resources/resources.qrc">
     <normaloff>:/icons/aux-console.svg</normaloff>:/icons/aux-console.svg</iconset>
   </property>
   <property name="text">
    <string>Console connect via AUX to all devices</string>
   </property>
   <property name="toolTip">
    <string>Console connect via AUX to all devices</string>
   </property>
   <property name="statusTip">
    <string>Console AUX to all devices</string>
   </property>
  </action>
  <action name="uiResetPortLabelsAction">
   <property name="text">
    <string>Reset interface labels</string>
   </property>
   <property name="toolTip">
    <string>Reset interface labels</string>
   </property>
   <property name="statusTip">
    <string>Reset Interface Labels</string>
   </property>
  </action>
  <action name="uiCheckForUpdateAction">
   <property name="text">
    <string>Check for &amp;Update</string>
   </property>
   <property name="statusTip">
    <string>Check for Update</string>
   </property>
  </action>
  <action name="uiEnergySavingStyleAction">
   <property name="checkable">
    <bool>true</bool>
   </property>
   <property name="text">
    <string>Energy Saving</string>
   </property>
   <property name="statusTip">
    <string>Energy Saving Mode</string>
   </property>
  </action>
  <action name="uiDefaultStyleAction">
   <property name="checkable">
    <bool>true</bool>
   </property>
   <property name="checked">
    <bool>true</bool>
   </property>
   <property name="text">
    <string>Default</string>
   </property>
  </action>
  <action name="uiBrowseRoutersAction">
   <property name="icon">
    <iconset resource="../../resources/resources.qrc">
     <normaloff>:/icons/router.png</normaloff>
     <activeoff>:/icons/router-hover.png</activeoff>:/icons/router.png</iconset>
   </property>
   <property name="text">
    <string>Browse Routers</string>
   </property>
   <property name="iconText">
    <string>Browse Routers</string>
   </property>
   <property name="toolTip">
    <string>Browse Routers</string>
   </property>
   <property name="statusTip">
    <string>Browse Routers</string>
   </property>
  </action>
  <action name="uiBrowseSwitchesAction">
   <property name="icon">
    <iconset resource="../../resources/resources.qrc">
     <normaloff>:/icons/switch.png</normaloff>
     <activeoff>:/icons/switch-hover.png</activeoff>:/icons/switch.png</iconset>
   </property>
   <property name="text">
    <string>Browse Switches</string>
   </property>
   <property name="iconText">
    <string>Browse Switches</string>
   </property>
   <property name="toolTip">
    <string>Browse Switches</string>
   </property>
   <property name="statusTip">
    <string>Browse Switches</string>
   </property>
  </action>
  <action name="uiBrowseEndDevicesAction">
   <property name="icon">
    <iconset resource="../../resources/resources.qrc">
     <normaloff>:/icons/PC.png</normaloff>
     <activeoff>:/icons/PC-hover.png</activeoff>:/icons/PC.png</iconset>
   </property>
   <property name="text">
    <string>Browse End Devices</string>
   </property>
   <property name="iconText">
    <string>Browse End Devices</string>
   </property>
   <property name="toolTip">
    <string>Browse End Devices</string>
   </property>
   <property name="statusTip">
    <string>Browse End Devices</string>
   </property>
  </action>
  <action name="uiBrowseSecurityDevicesAction">
   <property name="icon">
    <iconset resource="../../resources/resources.qrc">
     <normaloff>:/icons/firewall.png</normaloff>
     <activeoff>:/icons/firewall-hover.png</activeoff>:/icons/firewall.png</iconset>
   </property>
   <property name="text">
    <string>Browse Security Devices</string>
   </property>
   <property name="iconText">
    <string>Browse Security Devices</string>
   </property>
   <property name="toolTip">
    <string>Browse Security Devices</string>
   </property>
   <property name="statusTip">
    <string>Browse Security Devices</string>
   </property>
  </action>
  <action name="uiBrowseAllDevicesAction">
   <property name="icon">
    <iconset resource="../../resources/resources.qrc">
     <normaloff>:/icons/browse-all-icons.png</normaloff>
     <activeoff>:/icons/browse-all-icons-hover.png</activeoff>:/icons/browse-all-icons.png</iconset>
   </property>
   <property name="text">
    <string>Browse all devices</string>
   </property>
   <property name="toolTip">
    <string>Browse all devices</string>
   </property>
   <property name="statusTip">
    <string>Browse all devices</string>
   </property>
  </action>
  <action name="uiAddLinkAction">
   <property name="checkable">
    <bool>true</bool>
   </property>
   <property name="icon">
    <iconset resource="../../resources/resources.qrc">
     <normaloff>:/icons/connection-new.svg</normaloff>
     <normalon>:/icons/cancel-connection.svg</normalon>
     <activeoff>:/icons/connection-new-hover.svg</activeoff>
     <activeon>:/icons/cancel-connection.svg</activeon>:/icons/connection-new.svg</iconset>
   </property>
   <property name="text">
    <string>Add a link</string>
   </property>
   <property name="toolTip">
    <string>Add a link</string>
   </property>
   <property name="statusTip">
    <string>Add a link</string>
   </property>
  </action>
  <action name="uiGettingStartedAction">
   <property name="text">
    <string>Getting started</string>
   </property>
   <property name="toolTip">
    <string>Show GNS3 news</string>
   </property>
  </action>
  <action name="uiLabInstructionsAction">
   <property name="text">
    <string>&amp;Lab instructions</string>
   </property>
  </action>
  <action name="uiFitInViewAction">
   <property name="text">
    <string>Fit in view</string>
   </property>
  </action>
  <action name="uiDarkStyleAction">
   <property name="text">
    <string>Dark Style</string>
   </property>
  </action>
  <action name="uiActionFullscreen">
   <property name="text">
    <string>Fullscreen</string>
   </property>
   <property name="shortcut">
    <string>Ctrl+F</string>
   </property>
  </action>
  <action name="uiVPCSAction">
   <property name="text">
    <string>&amp;VPCS multi-host</string>
   </property>
  </action>
  <action name="uiDownloadRemoteProject">
   <property name="icon">
    <iconset resource="../../resources/resources.qrc">
     <normaloff>:/classic_icons/save-as-project.svg</normaloff>:/classic_icons/save-as-project.svg</iconset>
   </property>
   <property name="text">
    <string>Download remote project</string>
   </property>
  </action>
  <action name="uiQemuImgWizardAction">
   <property name="icon">
    <iconset resource="../../resources/resources.qrc">
     <normaloff>:/icons/qemu.svg</normaloff>:/icons/qemu.svg</iconset>
   </property>
   <property name="text">
    <string>Qemu image wizard</string>
   </property>
  </action>
  <action name="uiSetupWizard">
   <property name="text">
    <string>&amp;Setup Wizard</string>
   </property>
   <property name="menuRole">
    <enum>QAction::NoRole</enum>
   </property>
  </action>
  <action name="uiIOUVMConverterAction">
   <property name="text">
    <string>IOU VM Converter</string>
   </property>
  </action>
  <action name="uiOpenApplianceAction">
   <property name="icon">
    <iconset resource="../../resources/resources.qrc">
     <normaloff>:/icons/open.svg</normaloff>:/icons/open.svg</iconset>
   </property>
   <property name="text">
    <string>Import appliance</string>
   </property>
  </action>
  <action name="uiExportDebugInformationAction">
   <property name="text">
    <string>Export debug information</string>
   </property>
   <property name="toolTip">
    <string>&amp;Export debug information</string>
   </property>
  </action>
  <action name="uiDoctorAction">
   <property name="text">
    <string>GNS3 &amp;Doctor</string>
   </property>
  </action>
<<<<<<< HEAD
  <action name="actionExport_project">
   <property name="text">
    <string>Export project</string>
   </property>
  </action>
  <action name="uiExportProjectAction">
   <property name="icon">
    <iconset resource="../../resources/resources.qrc">
     <normaloff>:/icons/export_config.svg</normaloff>:/icons/export_config.svg</iconset>
   </property>
   <property name="text">
    <string>Export project</string>
   </property>
  </action>
  <action name="uiImportProjectAction">
   <property name="icon">
    <iconset resource="../../resources/resources.qrc">
     <normaloff>:/icons/import_config.svg</normaloff>:/icons/import_config.svg</iconset>
   </property>
   <property name="text">
    <string>Import project</string>
   </property>
  </action>
  <action name="uiEditReadmeAction">
   <property name="icon">
    <iconset resource="../../resources/resources.qrc">
     <normaloff>:/icons/edit.svg</normaloff>:/icons/edit.svg</iconset>
   </property>
   <property name="text">
    <string>Edit readme</string>
=======
  <action name="uiAcademyAction">
   <property name="text">
    <string>GNS3 &amp;Academy</string>
>>>>>>> abd838de
   </property>
  </action>
 </widget>
 <customwidgets>
  <customwidget>
   <class>GraphicsView</class>
   <extends>QGraphicsView</extends>
   <header>..graphics_view.h</header>
  </customwidget>
  <customwidget>
   <class>NodesView</class>
   <extends>QTreeWidget</extends>
   <header>..nodes_view.h</header>
  </customwidget>
  <customwidget>
   <class>ConsoleView</class>
   <extends>QTextEdit</extends>
   <header>..console_view.h</header>
  </customwidget>
  <customwidget>
   <class>TopologySummaryView</class>
   <extends>QTreeWidget</extends>
   <header>..topology_summary_view.h</header>
  </customwidget>
  <customwidget>
   <class>ServerSummaryView</class>
   <extends>QTreeWidget</extends>
   <header>..server_summary_view.h</header>
  </customwidget>
 </customwidgets>
 <tabstops>
  <tabstop>uiGraphicsView</tabstop>
  <tabstop>uiNodesView</tabstop>
  <tabstop>uiConsoleTextEdit</tabstop>
  <tabstop>uiTopologySummaryTreeWidget</tabstop>
 </tabstops>
 <resources>
  <include location="../../resources/resources.qrc"/>
 </resources>
 <connections>
  <connection>
   <sender>uiQuitAction</sender>
   <signal>triggered()</signal>
   <receiver>MainWindow</receiver>
   <slot>close()</slot>
   <hints>
    <hint type="sourcelabel">
     <x>-1</x>
     <y>-1</y>
    </hint>
    <hint type="destinationlabel">
     <x>398</x>
     <y>302</y>
    </hint>
   </hints>
  </connection>
 </connections>
</ui><|MERGE_RESOLUTION|>--- conflicted
+++ resolved
@@ -1178,7 +1178,6 @@
     <string>GNS3 &amp;Doctor</string>
    </property>
   </action>
-<<<<<<< HEAD
   <action name="actionExport_project">
    <property name="text">
     <string>Export project</string>
@@ -1209,11 +1208,11 @@
    </property>
    <property name="text">
     <string>Edit readme</string>
-=======
+  </property>
+  </action>
   <action name="uiAcademyAction">
    <property name="text">
     <string>GNS3 &amp;Academy</string>
->>>>>>> abd838de
    </property>
   </action>
  </widget>
