<?xml version="1.0" encoding="UTF-8"?>
<ui version="4.0">
 <class>MainWindow</class>
 <widget class="QMainWindow" name="MainWindow">
  <property name="windowModality">
   <enum>Qt::NonModal</enum>
  </property>
  <property name="geometry">
   <rect>
    <x>0</x>
    <y>0</y>
    <width>980</width>
    <height>715</height>
   </rect>
  </property>
  <property name="contextMenuPolicy">
   <enum>Qt::PreventContextMenu</enum>
  </property>
  <property name="styleSheet">
   <string notr="true">#toolBar_Devices QToolButton {
width: 50px;
height: 55px;
border:solid 1px black opacity 0.4;
background-none;
}

#toolBar_General QToolButton {
width: 36px;
height: 36px;
border:solid 1px black opacity 0.4;
background-none;
}

</string>
  </property>
  <property name="unifiedTitleAndToolBarOnMac">
   <bool>false</bool>
  </property>
  <widget class="QWidget" name="uiCentralWidget">
   <layout class="QGridLayout">
    <property name="margin">
     <number>0</number>
    </property>
    <property name="spacing">
     <number>0</number>
    </property>
    <item row="0" column="0">
     <widget class="GraphicsView" name="uiGraphicsView">
      <property name="sizePolicy">
       <sizepolicy hsizetype="Expanding" vsizetype="Expanding">
        <horstretch>0</horstretch>
        <verstretch>0</verstretch>
       </sizepolicy>
      </property>
     </widget>
    </item>
   </layout>
  </widget>
  <widget class="QMenuBar" name="uiMenuBar">
   <property name="geometry">
    <rect>
     <x>0</x>
     <y>0</y>
     <width>980</width>
<<<<<<< HEAD
     <height>21</height>
=======
     <height>25</height>
>>>>>>> 90067a2b
    </rect>
   </property>
   <widget class="QMenu" name="uiEditMenu">
    <property name="title">
     <string>&amp;Edit</string>
    </property>
    <addaction name="uiSelectAllAction"/>
    <addaction name="uiSelectNoneAction"/>
    <addaction name="separator"/>
    <addaction name="uiPreferencesAction"/>
   </widget>
   <widget class="QMenu" name="uiFileMenu">
    <property name="title">
     <string>&amp;File</string>
    </property>
    <addaction name="uiNewProjectAction"/>
    <addaction name="uiOpenProjectAction"/>
    <addaction name="uiSaveProjectAction"/>
    <addaction name="uiSaveProjectAsAction"/>
    <addaction name="uiImportProjectAction"/>
    <addaction name="uiExportProjectAction"/>
    <addaction name="separator"/>
    <addaction name="uiImportExportConfigsAction"/>
    <addaction name="uiScreenshotAction"/>
    <addaction name="uiSnapshotAction"/>
    <addaction name="separator"/>
    <addaction name="uiQuitAction"/>
   </widget>
   <widget class="QMenu" name="uiHelpMenu">
    <property name="title">
     <string>&amp;Help</string>
    </property>
    <addaction name="uiOnlineHelpAction"/>
    <addaction name="uiCheckForUpdateAction"/>
    <addaction name="uiGettingStartedAction"/>
    <addaction name="uiLabInstructionsAction"/>
    <addaction name="uiAboutQtAction"/>
    <addaction name="uiAboutAction"/>
   </widget>
   <widget class="QMenu" name="uiViewMenu">
    <property name="title">
     <string>&amp;View</string>
    </property>
    <widget class="QMenu" name="uiStyleMenu">
     <property name="title">
      <string>Window Style</string>
     </property>
     <addaction name="uiDefaultStyleAction"/>
     <addaction name="uiEnergySavingStyleAction"/>
    </widget>
    <widget class="QMenu" name="uiDocksMenu">
     <property name="title">
      <string>Docks</string>
     </property>
    </widget>
    <addaction name="uiZoomInAction"/>
    <addaction name="uiZoomOutAction"/>
    <addaction name="uiZoomResetAction"/>
    <addaction name="uiFitInViewAction"/>
    <addaction name="separator"/>
    <addaction name="uiShowLayersAction"/>
    <addaction name="uiResetPortLabelsAction"/>
    <addaction name="uiShowNamesAction"/>
    <addaction name="uiShowPortNamesAction"/>
    <addaction name="uiStyleMenu"/>
    <addaction name="separator"/>
    <addaction name="uiDocksMenu"/>
   </widget>
   <widget class="QMenu" name="uiControlMenu">
    <property name="title">
     <string>Control</string>
    </property>
    <addaction name="uiStartAllAction"/>
    <addaction name="uiSuspendAllAction"/>
    <addaction name="uiStopAllAction"/>
    <addaction name="uiReloadAllAction"/>
    <addaction name="uiAuxConsoleAllAction"/>
    <addaction name="uiConsoleAllAction"/>
   </widget>
   <widget class="QMenu" name="uiAnnotateMenu">
    <property name="title">
     <string>Annotate</string>
    </property>
    <addaction name="uiAddNoteAction"/>
    <addaction name="uiInsertImageAction"/>
    <addaction name="uiDrawRectangleAction"/>
    <addaction name="uiDrawEllipseAction"/>
   </widget>
   <widget class="QMenu" name="uiDeviceMenu">
    <property name="title">
     <string>Device</string>
    </property>
   </widget>
   <widget class="QMenu" name="uiToolsMenu">
    <property name="title">
     <string>&amp;Tools</string>
    </property>
   </widget>
   <addaction name="uiFileMenu"/>
   <addaction name="uiEditMenu"/>
   <addaction name="uiViewMenu"/>
   <addaction name="uiControlMenu"/>
   <addaction name="uiDeviceMenu"/>
   <addaction name="uiAnnotateMenu"/>
   <addaction name="uiToolsMenu"/>
   <addaction name="uiHelpMenu"/>
  </widget>
  <widget class="QStatusBar" name="uiStatusBar"/>
  <widget class="QToolBar" name="uiGeneralToolBar">
   <property name="windowTitle">
    <string>General</string>
   </property>
   <property name="toolTip">
    <string/>
   </property>
   <property name="statusTip">
    <string/>
   </property>
   <property name="orientation">
    <enum>Qt::Horizontal</enum>
   </property>
   <property name="iconSize">
    <size>
     <width>32</width>
     <height>32</height>
    </size>
   </property>
   <attribute name="toolBarArea">
    <enum>TopToolBarArea</enum>
   </attribute>
   <attribute name="toolBarBreak">
    <bool>false</bool>
   </attribute>
   <addaction name="uiNewProjectAction"/>
   <addaction name="uiOpenProjectAction"/>
   <addaction name="uiSaveProjectAction"/>
  </widget>
  <widget class="QDockWidget" name="uiNodesDockWidget">
   <property name="enabled">
    <bool>true</bool>
   </property>
   <property name="visible">
    <bool>true</bool>
   </property>
   <property name="floating">
    <bool>false</bool>
   </property>
   <property name="allowedAreas">
    <set>Qt::LeftDockWidgetArea|Qt::RightDockWidgetArea</set>
   </property>
   <property name="windowTitle">
    <string>Node Types</string>
   </property>
   <attribute name="dockWidgetArea">
    <number>1</number>
   </attribute>
   <widget class="QWidget" name="uiNodesDockWidgetContents">
    <layout class="QVBoxLayout">
     <property name="spacing">
      <number>0</number>
     </property>
     <property name="margin">
      <number>0</number>
     </property>
     <item>
      <widget class="NodesView" name="uiNodesView">
       <property name="sizePolicy">
        <sizepolicy hsizetype="Expanding" vsizetype="Expanding">
         <horstretch>0</horstretch>
         <verstretch>0</verstretch>
        </sizepolicy>
       </property>
       <property name="toolTip">
        <string>Drag Node to Workspace (press SHIFT while dragging for multiple nodes).</string>
       </property>
       <property name="dragEnabled">
        <bool>false</bool>
       </property>
       <property name="iconSize">
        <size>
         <width>24</width>
         <height>24</height>
        </size>
       </property>
       <property name="rootIsDecorated">
        <bool>false</bool>
       </property>
       <attribute name="headerVisible">
        <bool>false</bool>
       </attribute>
       <column>
        <property name="text">
         <string>1</string>
        </property>
       </column>
      </widget>
     </item>
    </layout>
   </widget>
  </widget>
  <widget class="QToolBar" name="uiBrowsersToolBar">
   <property name="windowTitle">
    <string>Devices</string>
   </property>
   <property name="iconSize">
    <size>
     <width>48</width>
     <height>48</height>
    </size>
   </property>
   <property name="toolButtonStyle">
    <enum>Qt::ToolButtonIconOnly</enum>
   </property>
   <attribute name="toolBarArea">
    <enum>LeftToolBarArea</enum>
   </attribute>
   <attribute name="toolBarBreak">
    <bool>false</bool>
   </attribute>
   <addaction name="uiBrowseRoutersAction"/>
   <addaction name="separator"/>
   <addaction name="uiBrowseSwitchesAction"/>
   <addaction name="separator"/>
   <addaction name="uiBrowseEndDevicesAction"/>
   <addaction name="separator"/>
   <addaction name="uiBrowseSecurityDevicesAction"/>
   <addaction name="separator"/>
   <addaction name="uiBrowseAllDevicesAction"/>
   <addaction name="separator"/>
   <addaction name="uiAddLinkAction"/>
   <addaction name="separator"/>
  </widget>
  <widget class="QToolBar" name="uiControlToolBar">
   <property name="windowTitle">
    <string>Emulation</string>
   </property>
   <property name="iconSize">
    <size>
     <width>32</width>
     <height>32</height>
    </size>
   </property>
   <property name="toolButtonStyle">
    <enum>Qt::ToolButtonIconOnly</enum>
   </property>
   <attribute name="toolBarArea">
    <enum>TopToolBarArea</enum>
   </attribute>
   <attribute name="toolBarBreak">
    <bool>false</bool>
   </attribute>
   <addaction name="uiSnapshotAction"/>
   <addaction name="uiShowPortNamesAction"/>
   <addaction name="uiConsoleAllAction"/>
   <addaction name="separator"/>
   <addaction name="uiStartAllAction"/>
   <addaction name="uiSuspendAllAction"/>
   <addaction name="uiStopAllAction"/>
   <addaction name="uiReloadAllAction"/>
  </widget>
  <widget class="QDockWidget" name="uiConsoleDockWidget">
   <property name="maximumSize">
    <size>
     <width>524287</width>
     <height>524287</height>
    </size>
   </property>
   <property name="allowedAreas">
    <set>Qt::AllDockWidgetAreas</set>
   </property>
   <property name="windowTitle">
    <string>Console</string>
   </property>
   <attribute name="dockWidgetArea">
    <number>8</number>
   </attribute>
   <widget class="QWidget" name="uiConsoleDockWidgetContents">
    <layout class="QVBoxLayout">
     <property name="spacing">
      <number>0</number>
     </property>
     <property name="margin">
      <number>0</number>
     </property>
     <item>
      <widget class="ConsoleView" name="uiConsoleTextEdit">
       <property name="sizePolicy">
        <sizepolicy hsizetype="Expanding" vsizetype="Preferred">
         <horstretch>0</horstretch>
         <verstretch>0</verstretch>
        </sizepolicy>
       </property>
      </widget>
     </item>
    </layout>
   </widget>
  </widget>
  <widget class="QToolBar" name="uiAnnotationToolBar">
   <property name="windowTitle">
    <string>Drawing</string>
   </property>
   <property name="iconSize">
    <size>
     <width>32</width>
     <height>32</height>
    </size>
   </property>
   <attribute name="toolBarArea">
    <enum>TopToolBarArea</enum>
   </attribute>
   <attribute name="toolBarBreak">
    <bool>false</bool>
   </attribute>
   <addaction name="uiAddNoteAction"/>
   <addaction name="uiInsertImageAction"/>
   <addaction name="uiDrawRectangleAction"/>
   <addaction name="uiDrawEllipseAction"/>
   <addaction name="uiZoomInAction"/>
   <addaction name="uiZoomOutAction"/>
   <addaction name="uiScreenshotAction"/>
  </widget>
  <widget class="QDockWidget" name="uiTopologySummaryDockWidget">
   <property name="sizePolicy">
    <sizepolicy hsizetype="Preferred" vsizetype="Expanding">
     <horstretch>0</horstretch>
     <verstretch>0</verstretch>
    </sizepolicy>
   </property>
   <property name="minimumSize">
    <size>
     <width>84</width>
     <height>109</height>
    </size>
   </property>
   <property name="allowedAreas">
    <set>Qt::LeftDockWidgetArea|Qt::RightDockWidgetArea</set>
   </property>
   <property name="windowTitle">
    <string>Topology Summary</string>
   </property>
   <attribute name="dockWidgetArea">
    <number>2</number>
   </attribute>
   <widget class="QWidget" name="uiTopologySummaryDockWidgetContents">
    <layout class="QGridLayout">
     <property name="margin">
      <number>0</number>
     </property>
     <property name="spacing">
      <number>0</number>
     </property>
     <item row="0" column="0">
      <widget class="TopologySummaryView" name="uiTopologySummaryTreeWidget">
       <property name="sizePolicy">
        <sizepolicy hsizetype="Expanding" vsizetype="Expanding">
         <horstretch>0</horstretch>
         <verstretch>0</verstretch>
        </sizepolicy>
       </property>
       <attribute name="headerVisible">
        <bool>false</bool>
       </attribute>
       <column>
        <property name="text">
         <string>1</string>
        </property>
       </column>
      </widget>
     </item>
    </layout>
   </widget>
  </widget>
  <widget class="QDockWidget" name="uiCloudInspectorDockWidget">
   <property name="windowTitle">
    <string>Cloud Inspector</string>
   </property>
   <attribute name="dockWidgetArea">
    <number>2</number>
   </attribute>
   <widget class="QWidget" name="uiCloudInspectorDockWidgetContents">
    <layout class="QVBoxLayout" name="verticalLayout">
     <property name="margin">
      <number>0</number>
     </property>
     <item>
      <widget class="CloudInspectorView" name="CloudInspectorView" native="true">
       <property name="autoFillBackground">
        <bool>false</bool>
       </property>
      </widget>
     </item>
    </layout>
   </widget>
  </widget>
  <action name="uiAboutAction">
   <property name="text">
    <string>&amp;About</string>
   </property>
   <property name="statusTip">
    <string>About</string>
   </property>
   <property name="menuRole">
    <enum>QAction::AboutRole</enum>
   </property>
  </action>
  <action name="uiQuitAction">
   <property name="icon">
    <iconset resource="../../resources/resources.qrc">
     <normaloff>:/icons/quit.svg</normaloff>:/icons/quit.svg</iconset>
   </property>
   <property name="text">
    <string>&amp;Quit</string>
   </property>
   <property name="statusTip">
    <string>Quit</string>
   </property>
   <property name="shortcut">
    <string>Ctrl+Q</string>
   </property>
  </action>
  <action name="uiOpenProjectAction">
   <property name="icon">
    <iconset resource="../../resources/resources.qrc">
     <normaloff>:/icons/open.svg</normaloff>:/icons/open.svg</iconset>
   </property>
   <property name="text">
    <string>&amp;Open Project</string>
   </property>
   <property name="toolTip">
    <string>Open project</string>
   </property>
   <property name="statusTip">
    <string>Open project</string>
   </property>
   <property name="shortcut">
    <string>Ctrl+O</string>
   </property>
  </action>
  <action name="uiSaveProjectAction">
   <property name="icon">
    <iconset resource="../../resources/resources.qrc">
     <normaloff>:/icons/save.svg</normaloff>:/icons/save.svg</iconset>
   </property>
   <property name="text">
    <string>&amp;Save project</string>
   </property>
   <property name="toolTip">
    <string>Save project</string>
   </property>
   <property name="statusTip">
    <string>Save project</string>
   </property>
   <property name="shortcut">
    <string>Ctrl+S</string>
   </property>
  </action>
  <action name="uiOnlineHelpAction">
   <property name="icon">
    <iconset resource="../../resources/resources.qrc">
     <normaloff>:/icons/help.svg</normaloff>:/icons/help.svg</iconset>
   </property>
   <property name="text">
    <string>&amp;Online help</string>
   </property>
   <property name="toolTip">
    <string>Online help</string>
   </property>
   <property name="statusTip">
    <string>Online Help</string>
   </property>
  </action>
  <action name="uiScreenshotAction">
   <property name="icon">
    <iconset resource="../../resources/resources.qrc">
     <normaloff>:/icons/camera-photo.svg</normaloff>
     <activeoff>:/icons/camera-photo-hover.svg</activeoff>:/icons/camera-photo.svg</iconset>
   </property>
   <property name="text">
    <string>Take a screenshot</string>
   </property>
   <property name="toolTip">
    <string>Take a screenshot</string>
   </property>
   <property name="statusTip">
    <string>Take a screenshot</string>
   </property>
  </action>
  <action name="uiStartAllAction">
   <property name="enabled">
    <bool>true</bool>
   </property>
   <property name="icon">
    <iconset resource="../../resources/resources.qrc">
     <normaloff>:/icons/play7-test.svg</normaloff>
     <normalon>:/icons/play7-test.svg</normalon>
     <activeoff>:/icons/play2-test.svg</activeoff>
     <activeon>:/icons/play2-test.svg</activeon>:/icons/play7-test.svg</iconset>
   </property>
   <property name="text">
    <string>Start/Resume all devices</string>
   </property>
   <property name="toolTip">
    <string>Start/Resume all devices</string>
   </property>
   <property name="statusTip">
    <string>Start/Resume all devices</string>
   </property>
  </action>
  <action name="uiStopAllAction">
   <property name="enabled">
    <bool>true</bool>
   </property>
   <property name="icon">
    <iconset resource="../../resources/resources.qrc">
     <normaloff>:/icons/stop3-test.svg</normaloff>
     <activeoff>:/icons/stop2-test.svg</activeoff>
     <activeon>:/icons/stop2-test.svg</activeon>:/icons/stop3-test.svg</iconset>
   </property>
   <property name="text">
    <string>Stop all devices</string>
   </property>
   <property name="toolTip">
    <string>Stop all devices</string>
   </property>
   <property name="statusTip">
    <string>Stop all devices</string>
   </property>
  </action>
  <action name="uiShowNamesAction">
   <property name="checkable">
    <bool>true</bool>
   </property>
   <property name="icon">
    <iconset resource="../../resources/resources.qrc">
     <normaloff>:/icons/show-hostname.svg</normaloff>:/icons/show-hostname.svg</iconset>
   </property>
   <property name="text">
    <string>Show hostnames</string>
   </property>
   <property name="toolTip">
    <string>Show hostnames</string>
   </property>
   <property name="statusTip">
    <string>Show hostnames</string>
   </property>
  </action>
  <action name="uiConsoleAllAction">
   <property name="enabled">
    <bool>true</bool>
   </property>
   <property name="icon">
    <iconset resource="../../resources/resources.qrc">
     <normaloff>:/icons/console.svg</normaloff>:/icons/console.svg</iconset>
   </property>
   <property name="text">
    <string>Console connect to all devices</string>
   </property>
   <property name="toolTip">
    <string>Console connect to all devices</string>
   </property>
   <property name="statusTip">
    <string>Console to all devices</string>
   </property>
  </action>
  <action name="uiAboutQtAction">
   <property name="text">
    <string>About &amp;Qt</string>
   </property>
   <property name="statusTip">
    <string>About Qt</string>
   </property>
   <property name="menuRole">
    <enum>QAction::AboutQtRole</enum>
   </property>
  </action>
  <action name="uiZoomInAction">
   <property name="icon">
    <iconset resource="../../resources/resources.qrc">
     <normaloff>:/icons/zoom-in.png</normaloff>
     <activeoff>:/icons/zoom-in-hover.png</activeoff>:/icons/zoom-in.png</iconset>
   </property>
   <property name="text">
    <string>Zoom in</string>
   </property>
   <property name="toolTip">
    <string>Zoom in</string>
   </property>
   <property name="statusTip">
    <string>Zoom in</string>
   </property>
   <property name="shortcut">
    <string>Ctrl++</string>
   </property>
  </action>
  <action name="uiZoomOutAction">
   <property name="icon">
    <iconset resource="../../resources/resources.qrc">
     <normaloff>:/icons/zoom-out.png</normaloff>
     <activeoff>:/icons/zoom-out-hover.png</activeoff>:/icons/zoom-out.png</iconset>
   </property>
   <property name="text">
    <string>Zoom out</string>
   </property>
   <property name="toolTip">
    <string>Zoom out</string>
   </property>
   <property name="statusTip">
    <string>Zoom out</string>
   </property>
   <property name="shortcut">
    <string>Ctrl+-</string>
   </property>
  </action>
  <action name="uiZoomResetAction">
   <property name="text">
    <string>Zoom reset</string>
   </property>
   <property name="statusTip">
    <string>Zoom reset</string>
   </property>
   <property name="shortcut">
    <string>Ctrl+0</string>
   </property>
  </action>
  <action name="uiSelectAllAction">
   <property name="text">
    <string>Select &amp;all</string>
   </property>
   <property name="statusTip">
    <string>Select All</string>
   </property>
   <property name="shortcut">
    <string>Ctrl+A</string>
   </property>
  </action>
  <action name="uiSelectNoneAction">
   <property name="text">
    <string>Select &amp;none</string>
   </property>
   <property name="statusTip">
    <string>Select None</string>
   </property>
   <property name="shortcut">
    <string>Ctrl+Shift+A</string>
   </property>
  </action>
  <action name="uiPreferencesAction">
   <property name="icon">
    <iconset resource="../../resources/resources.qrc">
     <normaloff>:/icons/applications.svg</normaloff>:/icons/applications.svg</iconset>
   </property>
   <property name="text">
    <string>&amp;Preferences...</string>
   </property>
   <property name="statusTip">
    <string>Preferences</string>
   </property>
   <property name="shortcut">
    <string>Ctrl+Shift+P</string>
   </property>
  </action>
  <action name="uiSuspendAllAction">
   <property name="icon">
    <iconset resource="../../resources/resources.qrc">
     <normaloff>:/icons/pause3-test.svg</normaloff>
     <activeoff>:/icons/pause2-test.svg</activeoff>
     <activeon>:/icons/pause2-test.svg</activeon>:/icons/pause3-test.svg</iconset>
   </property>
   <property name="text">
    <string>Suspend all devices</string>
   </property>
   <property name="toolTip">
    <string>Suspend all devices</string>
   </property>
   <property name="statusTip">
    <string>Suspend all devices</string>
   </property>
  </action>
  <action name="uiAddNoteAction">
   <property name="checkable">
    <bool>true</bool>
   </property>
   <property name="icon">
    <iconset resource="../../resources/resources.qrc">
     <normaloff>:/icons/add-note.svg</normaloff>:/icons/add-note.svg</iconset>
   </property>
   <property name="text">
    <string>Add note</string>
   </property>
   <property name="toolTip">
    <string>Add a note</string>
   </property>
   <property name="statusTip">
    <string>Add a note</string>
   </property>
  </action>
  <action name="uiNewProjectAction">
   <property name="icon">
    <iconset resource="../../resources/resources.qrc">
     <normaloff>:/icons/new-project.svg</normaloff>:/icons/new-project.svg</iconset>
   </property>
   <property name="text">
    <string>&amp;New blank project</string>
   </property>
   <property name="iconText">
    <string>New Project</string>
   </property>
   <property name="toolTip">
    <string>New blank project</string>
   </property>
   <property name="statusTip">
    <string>New blank project</string>
   </property>
   <property name="shortcut">
    <string>Ctrl+N</string>
   </property>
  </action>
  <action name="uiImportExportConfigsAction">
   <property name="icon">
    <iconset resource="../../resources/resources.qrc">
     <normaloff>:/icons/import_export_configs.svg</normaloff>:/icons/import_export_configs.svg</iconset>
   </property>
   <property name="text">
    <string>&amp;Import/Export device configs</string>
   </property>
   <property name="toolTip">
    <string>Import/Export device configs</string>
   </property>
   <property name="statusTip">
    <string>Import/Export device configs</string>
   </property>
  </action>
  <action name="uiInsertImageAction">
   <property name="checkable">
    <bool>false</bool>
   </property>
   <property name="icon">
    <iconset resource="../../resources/resources.qrc">
     <normaloff>:/icons/image.svg</normaloff>:/icons/image.svg</iconset>
   </property>
   <property name="text">
    <string>Insert picture</string>
   </property>
   <property name="toolTip">
    <string>Insert a picture</string>
   </property>
   <property name="statusTip">
    <string>Insert a picture</string>
   </property>
  </action>
  <action name="uiDrawRectangleAction">
   <property name="checkable">
    <bool>true</bool>
   </property>
   <property name="icon">
    <iconset resource="../../resources/resources.qrc">
     <normaloff>:/icons/rectangle3-test.svg</normaloff>
     <activeoff>:/icons/rectangle2-test.svg</activeoff>
     <activeon>:/icons/rectangle2-test.svg</activeon>:/icons/rectangle3-test.svg</iconset>
   </property>
   <property name="text">
    <string>Draw rectangle</string>
   </property>
   <property name="toolTip">
    <string>Draw a rectangle</string>
   </property>
   <property name="statusTip">
    <string>Draw a rectangle</string>
   </property>
  </action>
  <action name="uiDrawEllipseAction">
   <property name="checkable">
    <bool>true</bool>
   </property>
   <property name="icon">
    <iconset resource="../../resources/resources.qrc">
     <normaloff>:/icons/ellipse3-test.svg</normaloff>
     <activeoff>:/icons/ellipse2-test.svg</activeoff>
     <activeon>:/icons/ellipse2-test.svg</activeon>:/icons/ellipse3-test.svg</iconset>
   </property>
   <property name="text">
    <string>Draw ellipse</string>
   </property>
   <property name="toolTip">
    <string>Draw an ellipse</string>
   </property>
   <property name="statusTip">
    <string>Draw an ellipse</string>
   </property>
  </action>
  <action name="uiShowPortNamesAction">
   <property name="checkable">
    <bool>true</bool>
   </property>
   <property name="icon">
    <iconset resource="../../resources/resources.qrc">
     <normaloff>:/icons/show-interface-names.svg</normaloff>:/icons/show-interface-names.svg</iconset>
   </property>
   <property name="text">
    <string>Show/Hide interface labels</string>
   </property>
   <property name="toolTip">
    <string>Show/Hide interface labels</string>
   </property>
   <property name="statusTip">
    <string>Show/Hide interface labels</string>
   </property>
  </action>
  <action name="uiSnapshotAction">
   <property name="icon">
    <iconset resource="../../resources/resources.qrc">
     <normaloff>:/icons/snapshot.svg</normaloff>:/icons/snapshot.svg</iconset>
   </property>
   <property name="text">
    <string>Manage snapshots</string>
   </property>
   <property name="toolTip">
    <string>Manage snapshots</string>
   </property>
   <property name="statusTip">
    <string>Manage snapshots</string>
   </property>
  </action>
  <action name="uiShowLayersAction">
   <property name="checkable">
    <bool>true</bool>
   </property>
   <property name="text">
    <string>Show layers</string>
   </property>
   <property name="statusTip">
    <string>Show layers</string>
   </property>
  </action>
  <action name="uiSaveProjectAsAction">
   <property name="icon">
    <iconset resource="../../resources/resources.qrc">
     <normaloff>:/icons/save-as-project.svg</normaloff>:/icons/save-as-project.svg</iconset>
   </property>
   <property name="text">
    <string>&amp;Save project as…</string>
   </property>
   <property name="toolTip">
    <string>Save project as...</string>
   </property>
   <property name="statusTip">
    <string>Save project as...</string>
   </property>
  </action>
  <action name="uiReloadAllAction">
   <property name="icon">
    <iconset resource="../../resources/resources.qrc">
     <normaloff>:/icons/reload.svg</normaloff>:/icons/reload.svg</iconset>
   </property>
   <property name="text">
    <string>Reload all devices</string>
   </property>
   <property name="toolTip">
    <string>Reload all devices</string>
   </property>
   <property name="statusTip">
    <string>Reload all devices</string>
   </property>
  </action>
  <action name="uiAuxConsoleAllAction">
   <property name="enabled">
    <bool>true</bool>
   </property>
   <property name="icon">
    <iconset resource="../../resources/resources.qrc">
     <normaloff>:/icons/aux-console.svg</normaloff>:/icons/aux-console.svg</iconset>
   </property>
   <property name="text">
    <string>Console connect via AUX to all devices</string>
   </property>
   <property name="toolTip">
    <string>Console connect via AUX to all devices</string>
   </property>
   <property name="statusTip">
    <string>Console AUX to all devices</string>
   </property>
  </action>
  <action name="uiResetPortLabelsAction">
   <property name="text">
    <string>Reset interface labels</string>
   </property>
   <property name="toolTip">
    <string>Reset interface labels</string>
   </property>
   <property name="statusTip">
    <string>Reset Interface Labels</string>
   </property>
  </action>
  <action name="uiCheckForUpdateAction">
   <property name="text">
    <string>Check for Update</string>
   </property>
   <property name="statusTip">
    <string>Check for Update</string>
   </property>
  </action>
  <action name="uiEnergySavingStyleAction">
   <property name="checkable">
    <bool>true</bool>
   </property>
   <property name="text">
    <string>Energy Saving</string>
   </property>
   <property name="statusTip">
    <string>Energy Saving Mode</string>
   </property>
  </action>
  <action name="uiDefaultStyleAction">
   <property name="checkable">
    <bool>true</bool>
   </property>
   <property name="checked">
    <bool>true</bool>
   </property>
   <property name="text">
    <string>Default</string>
   </property>
  </action>
  <action name="uiBrowseRoutersAction">
   <property name="icon">
    <iconset resource="../../resources/resources.qrc">
     <normaloff>:/icons/router.png</normaloff>
     <activeoff>:/icons/router-hover.png</activeoff>:/icons/router.png</iconset>
   </property>
   <property name="text">
    <string>Browse Routers</string>
   </property>
   <property name="iconText">
    <string>Browse Routers</string>
   </property>
   <property name="toolTip">
    <string>Browse Routers</string>
   </property>
   <property name="statusTip">
    <string>Browse Routers</string>
   </property>
  </action>
  <action name="uiBrowseSwitchesAction">
   <property name="icon">
    <iconset resource="../../resources/resources.qrc">
     <normaloff>:/icons/switch.png</normaloff>
     <activeoff>:/icons/switch-hover.png</activeoff>:/icons/switch.png</iconset>
   </property>
   <property name="text">
    <string>Browse Switches</string>
   </property>
   <property name="iconText">
    <string>Browse Switches</string>
   </property>
   <property name="toolTip">
    <string>Browse Switches</string>
   </property>
   <property name="statusTip">
    <string>Browse Switches</string>
   </property>
  </action>
  <action name="uiBrowseEndDevicesAction">
   <property name="icon">
    <iconset resource="../../resources/resources.qrc">
     <normaloff>:/icons/PC.png</normaloff>
     <activeoff>:/icons/PC-hover.png</activeoff>:/icons/PC.png</iconset>
   </property>
   <property name="text">
    <string>Browse End Devices</string>
   </property>
   <property name="iconText">
    <string>Browse End Devices</string>
   </property>
   <property name="toolTip">
    <string>Browse End Devices</string>
   </property>
   <property name="statusTip">
    <string>Browse End Devices</string>
   </property>
  </action>
  <action name="uiBrowseSecurityDevicesAction">
   <property name="icon">
    <iconset resource="../../resources/resources.qrc">
     <normaloff>:/icons/firewall.png</normaloff>
     <activeoff>:/icons/firewall-hover.png</activeoff>:/icons/firewall.png</iconset>
   </property>
   <property name="text">
    <string>Browse Security Devices</string>
   </property>
   <property name="iconText">
    <string>Browse Security Devices</string>
   </property>
   <property name="toolTip">
    <string>Browse Security Devices</string>
   </property>
   <property name="statusTip">
    <string>Browse Security Devices</string>
   </property>
  </action>
  <action name="uiBrowseAllDevicesAction">
   <property name="icon">
    <iconset resource="../../resources/resources.qrc">
     <normaloff>:/icons/browse-all-icons.png</normaloff>
     <activeoff>:/icons/browse-all-icons-hover.png</activeoff>:/icons/browse-all-icons.png</iconset>
   </property>
   <property name="text">
    <string>Browse all devices</string>
   </property>
   <property name="toolTip">
    <string>Browse all devices</string>
   </property>
   <property name="statusTip">
    <string>Browse all devices</string>
   </property>
  </action>
  <action name="uiAddLinkAction">
   <property name="checkable">
    <bool>true</bool>
   </property>
   <property name="icon">
    <iconset resource="../../resources/resources.qrc">
     <normaloff>:/icons/connection-new.svg</normaloff>
     <activeoff>:/icons/connection-new-hover.svg</activeoff>:/icons/connection-new.svg</iconset>
   </property>
   <property name="text">
    <string>Add a link</string>
   </property>
   <property name="toolTip">
    <string>Add a link</string>
   </property>
   <property name="statusTip">
    <string>Add a link</string>
   </property>
  </action>
  <action name="uiGettingStartedAction">
   <property name="text">
    <string>Getting started</string>
   </property>
   <property name="toolTip">
    <string>Show GNS3 news</string>
   </property>
  </action>
  <action name="uiLabInstructionsAction">
   <property name="text">
    <string>Lab instructions</string>
   </property>
  </action>
  <action name="uiFitInViewAction">
   <property name="text">
    <string>Fit in view</string>
   </property>
  </action>
  <action name="uiExportProjectAction">
   <property name="text">
    <string>Export project</string>
   </property>
  </action>
  <action name="uiImportProjectAction">
   <property name="text">
    <string>Import project</string>
   </property>
  </action>
 </widget>
 <customwidgets>
  <customwidget>
   <class>GraphicsView</class>
   <extends>QGraphicsView</extends>
   <header>..graphics_view.h</header>
  </customwidget>
  <customwidget>
   <class>NodesView</class>
   <extends>QTreeWidget</extends>
   <header>..nodes_view.h</header>
  </customwidget>
  <customwidget>
   <class>ConsoleView</class>
   <extends>QTextEdit</extends>
   <header>..console_view.h</header>
  </customwidget>
  <customwidget>
   <class>TopologySummaryView</class>
   <extends>QTreeWidget</extends>
   <header>..topology_summary_view.h</header>
  </customwidget>
  <customwidget>
   <class>CloudInspectorView</class>
   <extends>QWidget</extends>
   <header>..cloud_inspector_view.h</header>
   <container>1</container>
  </customwidget>
 </customwidgets>
 <tabstops>
  <tabstop>uiGraphicsView</tabstop>
  <tabstop>uiNodesView</tabstop>
  <tabstop>uiConsoleTextEdit</tabstop>
  <tabstop>uiTopologySummaryTreeWidget</tabstop>
 </tabstops>
 <resources>
  <include location="../../resources/resources.qrc"/>
 </resources>
 <connections>
  <connection>
   <sender>uiQuitAction</sender>
   <signal>triggered()</signal>
   <receiver>MainWindow</receiver>
   <slot>close()</slot>
   <hints>
    <hint type="sourcelabel">
     <x>-1</x>
     <y>-1</y>
    </hint>
    <hint type="destinationlabel">
     <x>398</x>
     <y>302</y>
    </hint>
   </hints>
  </connection>
 </connections>
</ui><|MERGE_RESOLUTION|>--- conflicted
+++ resolved
@@ -62,11 +62,7 @@
      <x>0</x>
      <y>0</y>
      <width>980</width>
-<<<<<<< HEAD
      <height>21</height>
-=======
-     <height>25</height>
->>>>>>> 90067a2b
     </rect>
    </property>
    <widget class="QMenu" name="uiEditMenu">
