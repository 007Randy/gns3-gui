--- conflicted
+++ resolved
@@ -327,7 +327,6 @@
 
             response = urllib.request.urlopen(url, timeout=timeout)
             content_type = response.getheader("CONTENT-TYPE")
-<<<<<<< HEAD
             if response.status == 200:
                 if content_type == "application/json":
                     content = response.read()
@@ -335,6 +334,12 @@
                     return response.status, json_data
             else:
                 return response.status, None
+        except (http.client.InvalidURL) as e:
+            log.warn("Invalid local server url: {}".format(e))
+            return 0, None
+        except (urllib.error.URLError):
+            # Connection refused. It's a normal behavior if server is not started
+            return 0, None
         except urllib.error.HTTPError as e:
             log.debug("Error during get on {}:{}: {}".format(self.host(), self.port(), e))
             return e.code, None
@@ -343,30 +348,6 @@
             return 0, None
 
     def get(self, path, callback, **kwargs):
-=======
-            if response.status == 200 and content_type == "application/json":
-                content = response.read()
-                json_data = json.loads(content.decode("utf-8"))
-                version = json_data.get("version")
-                local_server = json_data.get("local", False)
-                if version != __version__:
-                    log.debug("Client version {} differs with server version {}".format(__version__, version))
-                    return False
-                if not local_server:
-                    log.debug("Running server is not a GNS3 local server (not started with --local)")
-                    return False
-                return True
-        except (http.client.InvalidURL) as e:
-            log.warn("Invalid local server url: {}".format(e))
-        except (urllib.error.URLError):
-            # Connection refused. It's a normal behavior if server is not started
-            pass
-        except (OSError, urllib.error.HTTPError, http.client.BadStatusLine, ValueError) as e:
-            log.warn("A non GNS3 server is already running on {}:{}: {}".format(self.host, self.port, e))
-        return False
-
-    def get(self, path, callback, context={}):
->>>>>>> 3cc43aa1
         """
         HTTP GET on the remote server
 
