--- conflicted
+++ resolved
@@ -1,6 +1,31 @@
 # Change Log
 
-<<<<<<< HEAD
+## 1.3.13 11/12/2015
+
+* Release server 1.3.13
+
+## 1.3.12 11/12/2015
+
+* Fix warning when closing GUI
+* Update links for new website.
+* Ask user to send bug reports to GNS3.com
+* Fix travis dependencies installation
+* Drop Webkit from 1.3.X
+* Fix crash when opening a new topologies after gns3 converter failure
+* Set Wireshark 2.0 as default OSX version
+* iTerm 2.9 support
+* Add informations about GNS3 VM
+* Drops securecrt.vbs
+* Fix analytics report on OSX
+* Analytics send windows
+* Fix the progress dialog freeze bug
+* Fix typo in analytics
+* Send stats to GNS3 team
+* Licenses compliance.
+* Fix error when importing dynamips config from non existent directory
+* Fix crash when url is invalid
+* Add a debug level 2 in the console
+
 ## 1.4.0rc2 10/12/2015
 
 * Prevent user turning off the Local server when using the GNS3 VM
@@ -158,33 +183,6 @@
 * Show a progress bar during directory scan when searching for appliances
 * Search image by default also in the download directory
 * Fixes issue when Telnet doesn't let you to login to an appliance on Linux.
-=======
-## 1.3.13 11/12/2015
-
-* Release server 1.3.13
-
-## 1.3.12 11/12/2015
-
-* Fix warning when closing GUI
-* Update links for new website.
-* Ask user to send bug reports to GNS3.com
-* Fix travis dependencies installation
-* Drop Webkit from 1.3.X
-* Fix crash when opening a new topologies after gns3 converter failure
-* Set Wireshark 2.0 as default OSX version
-* iTerm 2.9 support
-* Add informations about GNS3 VM
-* Drops securecrt.vbs
-* Fix analytics report on OSX
-* Analytics send windows
-* Fix the progress dialog freeze bug
-* Fix typo in analytics
-* Send stats to GNS3 team
-* Licenses compliance.
-* Fix error when importing dynamips config from non existent directory
-* Fix crash when url is invalid
-* Add a debug level 2 in the console
->>>>>>> f7e398ed
 
 ## 1.3.11 07/10/2015
 
