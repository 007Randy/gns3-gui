--- conflicted
+++ resolved
@@ -1,21 +1,5 @@
 # Change Log
 
-<<<<<<< HEAD
-## 1.3.8 27/06/2015
-
-* Catch ProcessLookupError when updating iouyap config. Fixes #255.
-* Fixes IOS adapters and WICS cannot be removed. Fixes #282.
-* Makes sure the loop is running when closing the app.
-* Catch GeneratorExit exception. Fixes #231.
-* Fixes missing chipset info for VirtualBox VM.
-* Fix IOURC upload.
-* Allow users to backup projects and images
-* Update gns3.conf.upstart.
-* Fix incorrect vboxmanage sudo command.
-* Backport from 1.4: option to drop nvram & disk files for IOS routers in order save disk space.
-* Backport from 1.4: remove timeout to wait for connections to finish.
-* Backport from 1.4: bind host on 0.0.0.0 when checking for a free UDP port.
-=======
 ## 1.3.8 27/07/2015
 
 * Fixes rare issue when adding a link. Fixes #573.
@@ -24,7 +8,6 @@
 * Fix Crash with chinese characters
 * Use the same location for the server config on GUI and server
 * Catch invalid reply from the remote server
->>>>>>> 115654fa
 
 ## 1.3.7 22/06/2015
 
