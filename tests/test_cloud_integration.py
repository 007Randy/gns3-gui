"""
Integration tests for RackspaceCtrl.

WARNING: These tests start up real instances in the Rackspace Cloud.

"""

from gns3.cloud.rackspace_ctrl import RackspaceCtrl
<<<<<<< HEAD
from gns3.cloud.exceptions import ItemNotFound, KeyPairExists
from libcloud.compute.base import Node, KeyPair
import os
import unittest


class StubObject(object):

    def __init__(self, **kwargs):

        for arg in kwargs:
            setattr(self, arg, kwargs[arg])


=======
import pytest
import unittest


@pytest.mark.skipif(True, reason="temporarily disable rackspace integration test")
>>>>>>> fa302281
class TestRackspaceCtrl(unittest.TestCase):

    def setUp(self):
        self.username = username
        self.api_key = api_key
        # prefix to identify created objects
        self.object_prefix = "int_test_"
        self.prefix_length = len(self.object_prefix)
        self.ctrl = RackspaceCtrl(self.username, self.api_key)
        self.ctrl.authenticate()
        self.ctrl.set_region('ord')

    def tearDown(self):
        self._remove_instances()
        self._remove_key_pairs()

    def _remove_instances(self):
        """ Remove any instances that were created. """

        for instance in self.ctrl.driver.list_nodes():
            if instance.name[0:self.prefix_length] == self.object_prefix:
                self.ctrl.driver.destroy_node(instance)

    def _remove_key_pairs(self):
        """ Remove any key pairs that were created. """

        for key_pair in self.ctrl.driver.list_key_pairs():
            if key_pair.name[0:self.prefix_length] == self.object_prefix:
                self.ctrl.driver.delete_key_pair(key_pair)

    def test_authenticate_valid_user(self):
        """ Test authentication with a valid user and api key. """

        ctrl = RackspaceCtrl(self.username, self.api_key)

        auth_result = ctrl.authenticate()
        self.assertEqual(auth_result, True)
        self.assertIsNotNone(ctrl.token)

    def test_authenticate_empty_user(self):
        """ Ensure authentication with empty string as username fails. """

        ctrl = RackspaceCtrl('', self.api_key)

        auth_result = ctrl.authenticate()
        self.assertEqual(auth_result, False)
        self.assertIsNone(ctrl.token)

    def test_authenticate_empty_apikey(self):
        """ Ensure authentication with empty string as api_key fails. """

        ctrl = RackspaceCtrl(self.username, '')

        auth_result = ctrl.authenticate()
        self.assertEqual(auth_result, False)
        self.assertIsNone(ctrl.token)

    def test_authenticate_invalid_user(self):
        """  Ensure authentication with invalid user credentials fails. """

        ctrl = RackspaceCtrl('invalid_user', 'invalid_api_key')

        auth_result = ctrl.authenticate()
        self.assertEqual(auth_result, False)
        self.assertIsNone(ctrl.token)

    def test_set_region(self):
        """ Ensure that set_region sets 'region' and 'driver'. """

        ctrl = RackspaceCtrl(self.username, self.api_key)
        ctrl.authenticate()

        result = ctrl.set_region('iad')

        self.assertEqual(result, True)
        self.assertEqual(ctrl.region, 'iad')
        self.assertIsNotNone(ctrl.driver)

    def test_set_invalid_region(self):
        """ Ensure that calling 'set_region' with an invalid param fails. """

        ctrl = RackspaceCtrl(self.username, self.api_key)
        ctrl.authenticate()

        result = self.ctrl.set_region('invalid')

        self.assertEqual(result, False)
        self.assertIsNone(ctrl.region)
        self.assertIsNone(ctrl.driver)

    def test_create_instance(self):
        """ Test creating an instance. """

        name = "%screate_instance" % self.object_prefix

        image = self.ctrl.driver.list_images()[0]
        size = self.ctrl.driver.list_sizes()[0]
        key_pair = self.ctrl.create_key_pair(name)

        instance = self.ctrl.create_instance(name, size, image, key_pair)
        self.ctrl.driver.wait_until_running([instance])
        self.assertIsInstance(instance, Node)

    def test_delete_instance(self):
        """ Test deleting an instance. """

        name = "%sdelete_instances" % self.object_prefix

        image = self.ctrl.driver.list_images()[0]
        size = self.ctrl.driver.list_sizes()[0]
        key_pair = self.ctrl.create_key_pair(name)

        instance = self.ctrl.create_instance(name, size, image, key_pair)
        self.ctrl.driver.wait_until_running([instance])

        response = self.ctrl.delete_instance(instance)

        self.assertEqual(response, True)

    def test_delete_invalid_instance_id(self):

        fake_instance = StubObject(id='invalid_id')

        self.assertRaises(ItemNotFound, self.ctrl.delete_instance,
                          fake_instance)

    def test_create_key_pair(self):
        """ Test creating a key pair. """

        name = "%screate_key_pair" % self.object_prefix
        key_pair = self.ctrl.create_key_pair(name)

        self.assertIsInstance(key_pair, KeyPair)

        response = self.ctrl.delete_key_pair(key_pair)

        self.assertEqual(response, True)

    def test_create_key_pair_existing_name(self):
        """ Test creating a key pair with an existing name. """

        name = "%screate_key_pair_existing_name" % self.object_prefix
        # Create the first instance
        self.ctrl.create_key_pair(name)

        self.assertRaises(KeyPairExists, self.ctrl.create_key_pair, name)

    def test_delete_key_pair(self):
        """ Test deleting a key pair. """

        name = "%sdelete_key_pair" % self.object_prefix

        key_pair = self.ctrl.create_key_pair(name)

        result = self.ctrl.delete_key_pair(key_pair)

        self.assertEqual(result, True)

    def test_delete_nonexistant_key_pair(self):
        """ Test deleting a key pair that doesn't exist. """

        fake_key_pair = StubObject(name='invalid_name')

        self.assertRaises(ItemNotFound, self.ctrl.delete_key_pair,
                          fake_key_pair)

    def test_list_regions(self):
        """ Ensure that list_regions returns the correct result. """

        regions = self.ctrl.list_regions()

        expected_regions = [
            {'IAD': 'iad'},
            {'DFW': 'dfw'},
            {'SYD': 'syd'},
            {'ORD': 'ord'},
            {'HKG': 'hkg'}
        ]

        self.assertCountEqual(regions, expected_regions)

    def test_list_instances(self):

        name = "%slist_instances" % self.object_prefix

        image = self.ctrl.driver.list_images()[0]
        size = self.ctrl.driver.list_sizes()[0]
        key_pair = self.ctrl.create_key_pair(name)

        instance = self.ctrl.create_instance(name, size, image, key_pair)
        self.ctrl.driver.wait_until_running([instance])

        instances = self.ctrl.list_instances()

        self.assertIsInstance(instances, list)
        self.assertIsInstance(instances[0], Node)

    def test_token_parsed(self):
        """ Ensure that the token is set. """

        self.assertIsNotNone(self.ctrl.token)


if __name__ == '__main__':

    if 'RACKSPACE_USERNAME' in os.environ:
        username = os.environ.get('RACKSPACE_USERNAME')
    else:
        username = input('Enter Rackspace username: ')

    if 'RACKSPACE_APIKEY' in os.environ:
        api_key = os.environ.get('RACKSPACE_APIKEY')
    else:
        api_key = input('Enter Rackspace api key: ')

    unittest.main()<|MERGE_RESOLUTION|>--- conflicted
+++ resolved
@@ -6,10 +6,10 @@
 """
 
 from gns3.cloud.rackspace_ctrl import RackspaceCtrl
-<<<<<<< HEAD
 from gns3.cloud.exceptions import ItemNotFound, KeyPairExists
 from libcloud.compute.base import Node, KeyPair
 import os
+import pytest
 import unittest
 
 
@@ -21,13 +21,7 @@
             setattr(self, arg, kwargs[arg])
 
 
-=======
-import pytest
-import unittest
-
-
 @pytest.mark.skipif(True, reason="temporarily disable rackspace integration test")
->>>>>>> fa302281
 class TestRackspaceCtrl(unittest.TestCase):
 
     def setUp(self):
