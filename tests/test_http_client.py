# -*- coding: utf-8 -*-
#
# Copyright (C) 2014 GNS3 Technologies Inc.
#
# This program is free software: you can redistribute it and/or modify
# it under the terms of the GNU General Public License as published by
# the Free Software Foundation, either version 3 of the License, or
# (at your option) any later version.
#
# This program is distributed in the hope that it will be useful,
# but WITHOUT ANY WARRANTY; without even the implied warranty of
# MERCHANTABILITY or FITNESS FOR A PARTICULAR PURPOSE.  See the
# GNU General Public License for more details.
#
# You should have received a copy of the GNU General Public License
# along with this program.  If not, see <http://www.gnu.org/licenses/>.

import pytest
import unittest.mock

from gns3.qt import QtCore, QtNetwork, FakeQtSignal
from gns3.http_client import HTTPClient
from gns3.version import __version__, __version_info__


@pytest.fixture
def network_manager(response):

    mock = unittest.mock.MagicMock()
    mock.sendCustomRequest.return_value = response
    return mock


@pytest.fixture
def response():
    response = unittest.mock.MagicMock()
    type(response).finished = unittest.mock.PropertyMock(return_value=FakeQtSignal())
    response.error.return_value = QtNetwork.QNetworkReply.NoError
    response.attribute.return_value = 200
    response.header.return_value = "application/json"
    return response


@pytest.fixture
def http_client(http_request, network_manager):

    return HTTPClient({"protocol": "http", "host": "127.0.0.1", "port": "3080"}, network_manager)


@pytest.yield_fixture(autouse=True)
def http_request():

    mock = unittest.mock.Mock()

    def call_request(url):
        mock(url)
        return mock
    with unittest.mock.patch("gns3.http_client.HTTPClient._request", side_effect=call_request):
        yield mock


def test_get_connected(http_client, http_request, network_manager, response):

    http_client._connected = True
    callback = unittest.mock.MagicMock()

<<<<<<< HEAD
    http_client.createHTTPQuery("GET", "/test", callback)
    http_request.assert_called_with(QtCore.QUrl("http://127.0.0.1:8000/v2/test"))
=======
    http_client.get("/test", callback)
    http_request.assert_called_with(QtCore.QUrl("http://127.0.0.1:3080/v1/test"))
>>>>>>> f6c9ab00

    http_request.setRawHeader.assert_any_call(b"Content-Type", b"application/json")
    http_request.setRawHeader.assert_any_call(b"User-Agent", "GNS3 QT Client v{version}".format(version=__version__).encode())
    assert network_manager.sendCustomRequest.called
    args, kwargs = network_manager.sendCustomRequest.call_args
    assert args[0] == http_request
    assert args[1] == b"GET"

    # Trigger the completion
    response.finished.emit()

    assert callback.called


def test_get_connected_auth(http_client, http_request, network_manager, response):

    http_client._connected = True
    http_client._user = "gns3"
    http_client._password = "3sng"
    callback = unittest.mock.MagicMock()

<<<<<<< HEAD
    http_client.createHTTPQuery("GET", "/test", callback)
    http_request.assert_called_with(QtCore.QUrl("http://gns3@127.0.0.1:8000/v2/test"))
=======
    http_client.get("/test", callback)
    http_request.assert_called_with(QtCore.QUrl("http://gns3@127.0.0.1:3080/v1/test"))
>>>>>>> f6c9ab00
    http_request.setRawHeader.assert_any_call(b"Content-Type", b"application/json")
    http_request.setRawHeader.assert_any_call(b"Authorization", b"Basic Z25zMzozc25n")
    http_request.setRawHeader.assert_any_call(b"User-Agent", "GNS3 QT Client v{version}".format(version=__version__).encode())
    assert network_manager.sendCustomRequest.called
    args, kwargs = network_manager.sendCustomRequest.call_args
    assert args[0] == http_request
    assert args[1] == b"GET"

    # Trigger the completion
    response.finished.emit()

    assert callback.called


def test_post_not_connected(http_client, http_request, network_manager, response):

    http_client._connected = False
    callback = unittest.mock.MagicMock()

    http_client.createHTTPQuery("POST", "/test", callback, context={"toto": 42})

    args, kwargs = network_manager.sendCustomRequest.call_args
    assert args[0] == http_request
    assert args[1] == b"GET"

    response.header.return_value = "application/json"
    response.readAll.return_value = ("{\"version\": \"" + __version__ + "\", \"local\": true}").encode()

    # Trigger the completion of /version
    response.finished.emit()

    # Trigger the completion
    response.finished.emit()

    args, kwargs = network_manager.sendCustomRequest.call_args
    assert args[0] == http_request
    assert args[1] == b"POST"

    assert http_client._connected
    assert callback.called

    args, kwargs = callback.call_args
    assert kwargs["context"]["toto"] == 42


def test_post_not_connected_connection_failed(http_client, http_request, network_manager, response):

    http_client._connected = False
    callback = unittest.mock.MagicMock()

    response.error.return_value = QtNetwork.QNetworkReply.ConnectionRefusedError

    http_client.createHTTPQuery("POST", "/test", callback)

    args, kwargs = network_manager.sendCustomRequest.call_args
    assert args[0] == http_request
    assert args[1] == b"GET"

    # Trigger the completion of /version
    response.finished.emit()

    assert callback.called


def test_progress_callback(http_client, response):

    http_client._connected = True
    callback = unittest.mock.MagicMock()
    progress = unittest.mock.MagicMock()

    http_client.setProgressCallback(progress)
    http_client.createHTTPQuery("POST", "/test", callback)

    # Trigger the completion
    response.finished.emit()

    assert progress.add_query_signal.emit.called
    assert progress.remove_query_signal.emit.called


def test_processDownloadProgress(http_client):

    callback = unittest.mock.MagicMock()
    response = unittest.mock.MagicMock()
    server = unittest.mock.MagicMock()
    response.header.return_value = "application/json"
    response.error.return_value = QtNetwork.QNetworkReply.NoError
    response.attribute.return_value = 200

    response.readAll.return_value = b'{"action": "ping"}'

    http_client._processDownloadProgress(response, callback, {"query_id": "bla"}, server, 10, 100)

    assert callback.called
    args, kwargs = callback.call_args
    assert args[0] == {"action": "ping"}


def test_processDownloadProgressHTTPError(http_client):

    callback = unittest.mock.MagicMock()
    response = unittest.mock.MagicMock()
    server = unittest.mock.MagicMock()
    response.header.return_value = "application/json"
    response.error.return_value = QtNetwork.QNetworkReply.NoError
    response.attribute.return_value = 404

    http_client._processDownloadProgress(response, callback, {"query_id": "bla"}, server, 10, 100)

    assert not callback.called


def test_processDownloadProgressConnectionRefusedError(http_client):

    callback = unittest.mock.MagicMock()
    response = unittest.mock.MagicMock()
    server = unittest.mock.MagicMock()
    response.header.return_value = "application/json"
    response.error.return_value = QtNetwork.QNetworkReply.ConnectionRefusedError
    response.attribute.return_value = 200

    http_client._processDownloadProgress(response, callback, {"query_id": "bla"}, server, 10, 100)

    assert not callback.called


def test_processDownloadProgressPartialJSON(http_client):
    """
    We can read an incomplete JSON on the network and we need
    to wait for the next part"""
    callback = unittest.mock.MagicMock()
    response = unittest.mock.MagicMock()
    server = unittest.mock.MagicMock()
    response.header.return_value = "application/json"
    response.readAll.return_value = b'{"action": "ping"'
    response.error.return_value = QtNetwork.QNetworkReply.NoError
    response.attribute.return_value = 200

    http_client._processDownloadProgress(response, callback, {"query_id": "bla"}, server, 10, 100)

    assert not callback.called

    response.readAll.return_value = b'}\n{"a": "b"'
    http_client._processDownloadProgress(response, callback, {"query_id": "bla"}, server, 10, 100)

    assert callback.call_count == 1
    args, kwargs = callback.call_args
    assert args[0] == {"action": "ping"}


def test_processDownloadProgressPartialBytes(http_client):
    callback = unittest.mock.MagicMock()
    response = unittest.mock.MagicMock()
    server = unittest.mock.MagicMock()
    response.header.return_value = "application/octet-stream"
    response.readAll.return_value = b'hello'
    response.error.return_value = QtNetwork.QNetworkReply.NoError
    response.attribute.return_value = 200

    http_client._processDownloadProgress(response, callback, {"query_id": "bla"}, server, 10, 100)

    assert callback.call_count == 1
    args, kwargs = callback.call_args
    assert args[0] == b'hello'


<<<<<<< HEAD
=======
def test_dump(http_client):

    assert http_client.dump() == {
        'host': '127.0.0.1',
        'id': 0,
        'local': True,
        'port': 3080,
        'protocol': 'http',
        'vm': False}


>>>>>>> f6c9ab00
def test_callbackConnect_version_ok(http_client):

    params = {
        "local": True,
        "version": __version__
    }
    http_client._callbackConnect("GET", "/version", None, {}, {}, params)
    assert http_client._connected


def test_callbackConnect_version_non_local_remote_server(http_client):

    params = {
        "local": False,
        "version": __version__
    }
    mock = unittest.mock.MagicMock()
    http_client._local = False
    http_client._callbackConnect("GET", "/version", mock, {}, {}, params)
    assert http_client._connected is True


def test_callbackConnect_major_version_invalid(http_client):

    params = {
        "local": True,
        "version": "1.2.3"
    }
    mock = unittest.mock.MagicMock()
    http_client._callbackConnect("GET", "/version", mock, {}, {}, params)
    assert http_client._connected is False
    mock.assert_called_with({"message": "Client version {} differs with server version 1.2.3".format(__version__)}, error=True, server=None)


def test_callbackConnect_minor_version_invalid(http_client):

    new_version = "{}.{}.{}".format(__version_info__[0], __version_info__[1], __version_info__[2] + 1)
    params = {
        "local": True,
        "version": new_version
    }
    mock = unittest.mock.MagicMock()

    # Stable release
    if __version_info__[3] == 0:
        http_client._callbackConnect("GET", "/version", mock, {}, {}, params)
        assert http_client._connected is False
        mock.assert_called_with({"message": "Client version {} differs with server version {}".format(__version__, new_version)}, error=True, server=None)
    else:
        http_client._callbackConnect("GET", "/version", mock, {}, {}, params)
        assert http_client._connected is True


def test_callbackConnect_non_gns3_server(http_client):

    params = {
        "virus": True,
    }
    mock = unittest.mock.MagicMock()
    http_client._callbackConnect("GET", "/version", mock, {}, {}, params)
    assert http_client._connected is False
<<<<<<< HEAD
    mock.assert_called_with({"message": "The remote server http://127.0.0.1:8000 is not a GNS3 server"}, error=True, server=None)
=======
    mock.assert_called_with({"message": "The remote server http://127.0.0.1:3080 is not a GNS3 server"}, error=True, server=http_client)
>>>>>>> f6c9ab00
<|MERGE_RESOLUTION|>--- conflicted
+++ resolved
@@ -64,14 +64,8 @@
     http_client._connected = True
     callback = unittest.mock.MagicMock()
 
-<<<<<<< HEAD
     http_client.createHTTPQuery("GET", "/test", callback)
-    http_request.assert_called_with(QtCore.QUrl("http://127.0.0.1:8000/v2/test"))
-=======
-    http_client.get("/test", callback)
-    http_request.assert_called_with(QtCore.QUrl("http://127.0.0.1:3080/v1/test"))
->>>>>>> f6c9ab00
-
+    http_request.assert_called_with(QtCore.QUrl("http://127.0.0.1:3080/v2/test"))
     http_request.setRawHeader.assert_any_call(b"Content-Type", b"application/json")
     http_request.setRawHeader.assert_any_call(b"User-Agent", "GNS3 QT Client v{version}".format(version=__version__).encode())
     assert network_manager.sendCustomRequest.called
@@ -92,13 +86,8 @@
     http_client._password = "3sng"
     callback = unittest.mock.MagicMock()
 
-<<<<<<< HEAD
     http_client.createHTTPQuery("GET", "/test", callback)
-    http_request.assert_called_with(QtCore.QUrl("http://gns3@127.0.0.1:8000/v2/test"))
-=======
-    http_client.get("/test", callback)
-    http_request.assert_called_with(QtCore.QUrl("http://gns3@127.0.0.1:3080/v1/test"))
->>>>>>> f6c9ab00
+    http_request.assert_called_with(QtCore.QUrl("http://gns3@127.0.0.1:3080/v2/test"))
     http_request.setRawHeader.assert_any_call(b"Content-Type", b"application/json")
     http_request.setRawHeader.assert_any_call(b"Authorization", b"Basic Z25zMzozc25n")
     http_request.setRawHeader.assert_any_call(b"User-Agent", "GNS3 QT Client v{version}".format(version=__version__).encode())
@@ -265,20 +254,6 @@
     assert args[0] == b'hello'
 
 
-<<<<<<< HEAD
-=======
-def test_dump(http_client):
-
-    assert http_client.dump() == {
-        'host': '127.0.0.1',
-        'id': 0,
-        'local': True,
-        'port': 3080,
-        'protocol': 'http',
-        'vm': False}
-
-
->>>>>>> f6c9ab00
 def test_callbackConnect_version_ok(http_client):
 
     params = {
@@ -340,8 +315,4 @@
     mock = unittest.mock.MagicMock()
     http_client._callbackConnect("GET", "/version", mock, {}, {}, params)
     assert http_client._connected is False
-<<<<<<< HEAD
-    mock.assert_called_with({"message": "The remote server http://127.0.0.1:8000 is not a GNS3 server"}, error=True, server=None)
-=======
-    mock.assert_called_with({"message": "The remote server http://127.0.0.1:3080 is not a GNS3 server"}, error=True, server=http_client)
->>>>>>> f6c9ab00
+    mock.assert_called_with({"message": "The remote server http://127.0.0.1:3080 is not a GNS3 server"}, error=True, server=None)