--- conflicted
+++ resolved
@@ -62,12 +62,7 @@
     from gns3.servers import Servers
 
     server = Servers.instance().localServer()
-<<<<<<< HEAD
-    server.setHostPort('127.0.0.1', 8000)
-=======
-    server.setHost('127.0.0.1')
-    server.setPort(3080)
->>>>>>> f6c9ab00
+    server.setHostPort('127.0.0.1', 3080)
     return server
 
 
